#!/usr/bin/env python
# -*- coding: utf-8 -*-
"""
Scheduler using MPI for running the TESS photometry
pipeline on a large scale multi-core computer.

The setup uses the task-pull paradigm for high-throughput computing
using ``mpi4py``. Task pull is an efficient way to perform a large number of
independent tasks when there are more tasks than processors, especially
when the run times vary for each task.

The basic example was inspired by
https://github.com/jbornschein/mpi4py-examples/blob/master/09-task-pull.py

Example
-------
To run the program using four processes (one master and three workers) you can
execute the following command:

>>> mpiexec -n 4 python mpi_scheduler.py

.. codeauthor:: Rasmus Handberg <rasmush@phys.au.dk>
"""

from __future__ import with_statement, print_function
from mpi4py import MPI
import logging
import traceback
import os
import enum

#------------------------------------------------------------------------------
if __name__ == '__main__':

	# Get paths to input and output files from environment variables:
	input_folder = os.environ.get('TESSPHOT_INPUT', os.path.join(os.path.dirname(__file__), 'tests', 'input'))
	output_folder = os.environ.get('TESSPHOT_OUTPUT', os.path.abspath('.'))
	todo_file = os.path.join(input_folder, 'todo.sqlite')

	# Define MPI message tags
	tags = enum.IntEnum('tags', ('READY', 'DONE', 'EXIT', 'START'))

	# Initializations and preliminaries
	comm = MPI.COMM_WORLD   # get MPI communicator object
	size = comm.size        # total number of processes
	rank = comm.rank        # rank of this process
	status = MPI.Status()   # get MPI status object

	if rank == 0:
		# Master process executes code below
		from photometry import TaskManager

		try:
			with TaskManager(todo_file, cleanup=True, summary=os.path.join(output_folder, 'summary.json')) as tm:
				# Get list of tasks:
				numtasks = tm.get_number_tasks()
				tm.logger.info("%d tasks to be run", numtasks)

				# Start the master loop that will assign tasks
				# to the workers:
				num_workers = size - 1
				closed_workers = 0
				tm.logger.info("Master starting with %d workers", num_workers)
				while closed_workers < num_workers:
					# Ask workers for information:
					data = comm.recv(source=MPI.ANY_SOURCE, tag=MPI.ANY_TAG, status=status)
					source = status.Get_source()
					tag = status.Get_tag()

					if tag == tags.DONE:
						# The worker is done with a task
						tm.logger.info("Got data from worker %d: %s", source, data)
						tm.save_result(data)

					if tag in (tags.DONE, tags.READY):
						# Worker is ready, so send it a task
						task = tm.get_task()
						if task:
							task_index = task['priority']
							tm.start_task(task_index)
							comm.send(task, dest=source, tag=tags.START)
							tm.logger.info("Sending task %d to worker %d", task_index, source)
						else:
							comm.send(None, dest=source, tag=tags.EXIT)

					elif tag == tags.EXIT:
						# The worker has exited
						tm.logger.info("Worker %d exited.", source)
						closed_workers += 1

					else:
						# This should never happen, but just to
						# make sure we don't run into an infinite loop:
						raise Exception("Master received an unknown tag: '{0}'".format(tag))

				tm.logger.info("Master finishing")

		except:
			# If something fails in the master
			print(traceback.format_exc().strip())
			comm.Abort(1)

	else:
		# Worker processes execute code below
		from photometry import tessphot
		from timeit import default_timer

		# Configure logging within photometry:
		formatter = logging.Formatter('%(asctime)s - %(levelname)s - %(message)s')
		console = logging.StreamHandler()
		console.setFormatter(formatter)
		logger = logging.getLogger('photometry')
		logger.addHandler(console)
		logger.setLevel(logging.WARNING)

		try:
			# Send signal that we are ready for task:
			comm.send(None, dest=0, tag=tags.READY)

			while True:
				# Receive a task from the master:
				task = comm.recv(source=0, tag=MPI.ANY_TAG, status=status)
				tag = status.Get_tag()

				if tag == tags.START:
					# Do the work here
					result = task.copy()
					del task['priority']

					t1 = default_timer()
<<<<<<< HEAD
					try:
						pho = tessphot(input_folder=input_folder, output_folder=output_folder, plot=True, **task)
					except:
						logger.exception("Fatal error in call to tessphot")
=======
					pho = tessphot(input_folder=input_folder, output_folder=output_folder, **task)
>>>>>>> 28a2c3e0
					t2 = default_timer()

					# Construct result message:
					result.update({
						'status': pho.status,
						'time': t2 - t1,
						'details': pho._details
					})

					# Send the result back to the master:
					comm.send(result, dest=0, tag=tags.DONE)

					# Attempt some cleanup:
					# TODO: Is this even needed?
					del pho, task, result

				elif tag == tags.EXIT:
					# We were told to EXIT, so lets do that
					break

				else:
					# This should never happen, but just to
					# make sure we don't run into an infinite loop:
					raise Exception("Worker received an unknown tag: '{0}'".format(tag))

		except:
			logger.exception("Something failed in worker")

		finally:
			comm.send(None, dest=0, tag=tags.EXIT)<|MERGE_RESOLUTION|>--- conflicted
+++ resolved
@@ -128,14 +128,7 @@
 					del task['priority']
 
 					t1 = default_timer()
-<<<<<<< HEAD
-					try:
-						pho = tessphot(input_folder=input_folder, output_folder=output_folder, plot=True, **task)
-					except:
-						logger.exception("Fatal error in call to tessphot")
-=======
 					pho = tessphot(input_folder=input_folder, output_folder=output_folder, **task)
->>>>>>> 28a2c3e0
 					t2 = default_timer()
 
 					# Construct result message:
