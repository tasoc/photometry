#!/usr/bin/env python3
# -*- coding: utf-8 -*-
"""
Collection of utility functions that can be used throughout
the photometry package.

.. codeauthor:: Rasmus Handberg <rasmush@phys.au.dk>
"""

import numpy as np
from astropy.io import fits
from bottleneck import move_median, nanmedian, nanmean, allnan, nanargmin, nanargmax
import logging
import tqdm
from scipy.special import erf
from scipy.stats import binned_statistic
import configparser
import json
import os.path
import fnmatch
import glob
import re
import itertools
from functools import lru_cache
import requests
import concurrent.futures
from threading import Lock

# Constants:
mad_to_sigma = 1.482602218505602 #: Constant for converting from MAD to SIGMA. Constant is 1/norm.ppf(3/4)

#--------------------------------------------------------------------------------------------------
@lru_cache(maxsize=1)
def load_settings():
	"""
	Load settings.

	Returns:
		:class:`configparser.ConfigParser`:
	"""

	settings = configparser.ConfigParser()
	settings.read(os.path.join(os.path.dirname(__file__), 'data', 'settings.ini'))
	return settings

#--------------------------------------------------------------------------------------------------
@lru_cache(maxsize=10)
def load_sector_settings(sector=None):

	with open(os.path.join(os.path.dirname(__file__), 'data', 'sectors.json'), 'r') as fid:
		settings = json.load(fid)

	if sector is not None:
		return settings['sectors'][str(sector)]

	return settings

#--------------------------------------------------------------------------------------------------
def find_ffi_files(rootdir, sector=None, camera=None, ccd=None):
	"""
	Search directory recursively for TESS FFI images in FITS format.

	Parameters:
		rootdir (string): Directory to search recursively for TESS FFI images.
		sector (integer or None, optional): Only return files from the given sector.
			If ``None``, files from all sectors are returned.
		camera (integer or None, optional): Only return files from the given camera number (1-4).
			If ``None``, files from all cameras are returned.
		ccd (integer or None, optional): Only return files from the given CCD number (1-4).
			If ``None``, files from all CCDs are returned.

	Returns:
		list: List of full paths to FFI FITS files found in directory. The list will
			be sorted accoridng to the filename of the files, e.g. primarily by time.
	"""

	logger = logging.getLogger(__name__)

	# Create the filename pattern to search for:
	sector_str = '????' if sector is None else '{0:04d}'.format(sector)
	camera = '?' if camera is None else str(camera)
	ccd = '?' if ccd is None else str(ccd)
	filename_pattern = f'tess*-s{sector_str:s}-{camera:s}-{ccd:s}-????-[xsab]_ffic.fits*'
	logger.debug("Searching for FFIs in '%s' using pattern '%s'", rootdir, filename_pattern)

	# Do a recursive search in the directory, finding all files that match the pattern:
	matches = []
	for root, dirnames, filenames in os.walk(rootdir, followlinks=True):
		for filename in fnmatch.filter(filenames, filename_pattern):
			matches.append(os.path.join(root, filename))

	# Sort the list of files by thir filename:
	matches.sort(key=lambda x: os.path.basename(x))

	return matches

#--------------------------------------------------------------------------------------------------
def find_tpf_files(rootdir, starid=None, sector=None, camera=None, ccd=None, cadence=None,
	findmax=None):
	"""
	Search directory recursively for TESS Target Pixel Files.

	Parameters:
		rootdir (str): Directory to search recursively for TESS TPF files.
		starid (int, optional): Only return files from the given TIC number.
			If ``None``, files from all TIC numbers are returned.
		sector (int, optional): Only return files from the given sector.
			If ``None``, files from all sectors are returned.
		camera (int or None, optional): Only return files from the given camera number (1-4).
			If ``None``, files from all cameras are returned.
		ccd (int, optional): Only return files from the given CCD number (1-4).
			If ``None``, files from all CCDs are returned.
		cadence (int, optional): Only return files from the given cadence (20 or 120).
			If ``None``, files from all cadences are returned.
		findmax (int, optional): Maximum number of files to return.
			If ``None``, return all files.

	Note:
		Filtering on camera and/or ccd will cause the program to read the headers
		of the files in order to determine the camera and ccd from which they came.
		This can significantly slow down the query.

	Returns:
		list: List of full paths to TPF FITS files found in directory. The list will
			be sorted according to the filename of the files, e.g. primarily by time.
	"""

	logger = logging.getLogger(__name__)

	# Create the filename pattern to search for:
<<<<<<< HEAD
	sector_str = r'\d{4}' if sector is None else '{0:04d}'.format(sector)
	starid_str = r'\d+' if starid is None else '{0:016d}'.format(starid)
	suffix = {None: 'tp(-fast)?', 120: 'tp', 20: 'tp-fast'}[cadence]
	re_pattern = r'^tess\d+-s' + sector_str + '-' + starid_str + r'-\d{4}-[xsab]_' + suffix + r'\.fits(\.gz)?$'
	regex = re.compile(re_pattern)
=======
	sector_str = '????' if sector is None else '{0:04d}'.format(sector)
	starid_str = '*' if starid is None else '{0:016d}'.format(starid)
	filename_pattern = f'tess*-s{sector_str:s}-{starid_str:s}-????-[xsab]_tp.fits*'
>>>>>>> 1f5b9aab

	# Pattern used for TESS Alert data:
	sector_str = '??' if sector is None else '{0:02d}'.format(sector)
	starid_str = '*' if starid is None else '{0:011d}'.format(starid)
	filename_pattern2 = f'hlsp_tess-data-alerts_tess_phot_{starid_str:s}-s{sector_str:s}_tess_v?_tp.fits*'

	logger.debug("Searching for TPFs in '%s' using pattern '%s'", rootdir, re_pattern)
	logger.debug("Searching for TPFs in '%s' using pattern '%s'", rootdir, filename_pattern2)

	# Do a recursive search in the directory, finding all files that match the pattern:
	breakout = False
	matches = []
	for root, dirnames, filenames in os.walk(rootdir, followlinks=True):
		for filename in filenames:
			if regex.match(filename) or fnmatch.fnmatch(filename, filename_pattern2):
				fpath = os.path.join(root, filename)
				if camera is not None and fits.getval(fpath, 'CAMERA', ext=0) != camera:
					continue

				if ccd is not None and fits.getval(fpath, 'CCD', ext=0) != ccd:
					continue

				matches.append(fpath)
				if findmax is not None and len(matches) >= findmax:
					breakout = True
					break
		if breakout:
			break

	# Sort the list of files by thir filename:
	matches.sort(key=lambda x: os.path.basename(x))

	return matches

#--------------------------------------------------------------------------------------------------
@lru_cache(maxsize=32)
def find_hdf5_files(rootdir, sector=None, camera=None, ccd=None):
	"""
	Search the input directory for HDF5 files matching constraints.

	Parameters:
		rootdir (string): Directory to search for HDF5 files.
		sector (integer, list or None, optional): Only return files from the given sectors.
			If ``None``, files from all TIC numbers are returned.
		camera (integer, list or None, optional): Only return files from the given camera.
			If ``None``, files from all cameras are returned.
		ccd (integer, list or None, optional): Only return files from the given ccd.
			If ``None``, files from all ccds are returned.

	Returns:
		list: List of paths to HDF5 files matching constraints.
	"""

	if not isinstance(sector, (list, tuple)): sector = (sector,)
	if not isinstance(camera, (list, tuple)): camera = (1,2,3,4) if camera is None else (camera,)
	if not isinstance(ccd, (list, tuple)): ccd = (1,2,3,4) if ccd is None else (ccd,)

	filelst = []
	for sector, camera, ccd in itertools.product(sector, camera, ccd):
		sector_str = '???' if sector is None else f'{sector:03d}'
		filelst += glob.glob(os.path.join(rootdir, f'sector{sector_str:s}_camera{camera:d}_ccd{ccd:d}.hdf5'))

	return filelst

#--------------------------------------------------------------------------------------------------
@lru_cache(maxsize=32)
def find_catalog_files(rootdir, sector=None, camera=None, ccd=None):
	"""
	Search the input directory for CATALOG (sqlite) files matching constraints.

	Parameters:
		rootdir (str): Directory to search for CATALOG files.
		sector (int, list or None, optional): Only return files from the given sectors.
			If ``None``, files from all TIC numbers are returned.
		camera (int, list or None, optional): Only return files from the given camera.
			If ``None``, files from all cameras are returned.
		ccd (int, list or None, optional): Only return files from the given ccd.
			If ``None``, files from all ccds are returned.

	Returns:
		list: List of paths to CATALOG files matching constraints.
	"""

	if not isinstance(sector, (list, tuple)): sector = (sector,)
	if not isinstance(camera, (list, tuple)): camera = (1,2,3,4) if camera is None else (camera,)
	if not isinstance(ccd, (list, tuple)): ccd = (1,2,3,4) if ccd is None else (ccd,)

	filelst = []
	for sector, camera, ccd in itertools.product(sector, camera, ccd):
		sector_str = '???' if sector is None else f'{sector:03d}'
		filelst += glob.glob(os.path.join(rootdir, f'catalog_sector{sector_str:s}_camera{camera:d}_ccd{ccd:d}.sqlite'))

	return filelst

#--------------------------------------------------------------------------------------------------
def load_ffi_fits(path, return_header=False, return_uncert=False):
	"""
	Load FFI FITS file.

	Calibrations columns and rows are trimmed from the image.

	Parameters:
		path (str): Path to FITS file.
		return_header (boolean, optional): Return FITS headers as well. Default is ``False``.

	Returns:
		numpy.ndarray: Full Frame Image.
		list: If ``return_header`` is enabled, will return a dict of the FITS headers.
	"""

	with fits.open(path, memmap=True, mode='readonly') as hdu:
		hdr = hdu[0].header
		if hdr.get('TELESCOP') == 'TESS' and hdu[1].header.get('NAXIS1') == 2136 and hdu[1].header.get('NAXIS2') == 2078:
			img = hdu[1].data[0:2048, 44:2092]
			if return_uncert:
				imgerr = np.asarray(hdu[2].data[0:2048, 44:2092], dtype='float32')
			headers = dict(hdu[0].header)
			headers.update(dict(hdu[1].header))
		else:
			img = hdu[0].data
			headers = dict(hdu[0].header)
			if return_uncert:
				imgerr = np.asarray(hdu[1].data, dtype='float32')

	# Make sure its an numpy array with the correct data type:
	img = np.asarray(img, dtype='float32')

	if return_uncert and return_header:
		return img, headers, imgerr
	elif return_uncert:
		return img, imgerr
	elif return_header:
		return img, headers
	else:
		return img

#--------------------------------------------------------------------------------------------------
def _move_median_central_1d(x, width_points):
	y = move_median(x, width_points, min_count=1)
	y = np.roll(y, -width_points//2+1)
	for k in range(width_points//2+1):
		y[k] = nanmedian(x[:(k+2)])
		y[-(k+1)] = nanmedian(x[-(k+2):])
	return y

#--------------------------------------------------------------------------------------------------
def move_median_central(x, width_points, axis=0):
	return np.apply_along_axis(_move_median_central_1d, axis, x, width_points)

#--------------------------------------------------------------------------------------------------
def add_proper_motion(ra, dec, pm_ra, pm_dec, bjd, epoch=2000.0):
	"""
	Project coordinates (ra,dec) with proper motions to new epoch.

	Parameters:
		ra (float) : Right ascension.
		dec (float) : Declination.
		pm_ra (float) : Proper motion in RA (mas/year).
		pm_dec (float) : Proper motion in Declination (mas/year).
		bjd (float) : Julian date to calculate coordinates for.
		epoch (float, optional) : Epoch of ``ra`` and ``dec``. Default=2000.

	Returns:
		(float, float) : RA and Declination at the specified date.
	"""

	# Convert BJD to epoch (year):
	epoch_now = (bjd - 2451544.5)/365.25 + 2000.0

	# How many years since the catalog's epoch?
	timeelapsed = epoch_now - epoch # in years

	# Calculate the dec:
	decrate = pm_dec/3600000.0  # in degrees/year (assuming original was in mas/year)
	decindegrees = dec + timeelapsed*decrate

	# Calculate the unprojected rate of RA motion, using the mean declination between
	# the catalog and present epoch.
	rarate = pm_ra/np.cos((dec + timeelapsed*decrate/2.0)*np.pi/180.0)/3600000.0  # in degress of RA/year (assuming original was in mas/year)
	raindegrees = ra + timeelapsed*rarate

	# Return the current positions
	return raindegrees, decindegrees

#--------------------------------------------------------------------------------------------------
def integratedGaussian(x, y, flux, x_0, y_0, sigma=1):
	"""
	Evaluate a 2D symmetrical Gaussian integrated in pixels.

	Parameters:
		x (numpy array) : x coordinates at which to evaluate the PSF.
		y (numpy array) : y coordinates at which to evaluate the PSF.
		flux (float) : Integrated value.
		x_0 (float) : Centroid position.
		y_0 (float) : Centroid position.
		sigma (float, optional) : Standard deviation of Gaussian. Default=1.

	Returns:
		numpy array : 2D Gaussian integrated pixel values at (x,y).

	Note:
		Inspired by
		https://github.com/astropy/photutils/blob/master/photutils/psf/models.py

	Example:

	>>> import numpy as np
	>>> X, Y = np.meshgrid(np.arange(-1,2), np.arange(-1,2))
	>>> integratedGaussian(X, Y, 10, 0, 0)
	array([[ 0.58433556,  0.92564571,  0.58433556],
		[ 0.92564571,  1.46631496,  0.92564571],
		[ 0.58433556,  0.92564571,  0.58433556]])
	"""
	denom = np.sqrt(2) * sigma
	return (flux / 4 * ((erf((x - x_0 + 0.5) / denom)
		- erf((x - x_0 - 0.5) / denom)) * (erf((y - y_0 + 0.5) / denom)
		- erf((y - y_0 - 0.5) / denom)))) # noqa: ET126

#--------------------------------------------------------------------------------------------------
def mag2flux(mag, zp=20.60654144):
	"""
	Convert from magnitude to flux using scaling relation from
	aperture photometry. This is an estimate.

	The scaling is based on fast-track TESS data from sectors 1 and 2.

	Parameters:
		mag (float): Magnitude in TESS band.

	Returns:
		float: Corresponding flux value
	"""
	return np.clip(10**(-0.4*(mag - zp)), 0, None)

#--------------------------------------------------------------------------------------------------
def sphere_distance(ra1, dec1, ra2, dec2):
	"""
	Calculate the great circle distance between two points using the Vincenty formulae.

	Parameters:
		ra1 (float or ndarray): Longitude of first point in degrees.
		dec1 (float or ndarray): Lattitude of first point in degrees.
		ra2 (float or ndarray): Longitude of second point in degrees.
		dec2 (float or ndarray): Lattitude of second point in degrees.

	Returns:
		ndarray: Distance between points in degrees.

	Note:
		https://en.wikipedia.org/wiki/Great-circle_distance
	"""

	# Convert angles to radians:
	ra1 = np.deg2rad(ra1)
	ra2 = np.deg2rad(ra2)
	dec1 = np.deg2rad(dec1)
	dec2 = np.deg2rad(dec2)

	# Calculate distance using Vincenty formulae:
	return np.rad2deg(np.arctan2(
		np.sqrt( (np.cos(dec2)*np.sin(ra2-ra1))**2 + (np.cos(dec1)*np.sin(dec2) - np.sin(dec1)*np.cos(dec2)*np.cos(ra2-ra1))**2 ),
		np.sin(dec1)*np.sin(dec2) + np.cos(dec1)*np.cos(dec2)*np.cos(ra2-ra1)
	))

#--------------------------------------------------------------------------------------------------
def radec_to_cartesian(radec):
	"""
	Convert spherical coordinates as (ra, dec) pairs to cartesian coordinates (x,y,z).

	Parameters:
		radec (ndarray): Array with ra-dec pairs in degrees.

	Returns:
		ndarray: (x,y,z) coordinates corresponding to input coordinates.
	"""
	radec = np.atleast_2d(radec)
	xyz = np.empty((radec.shape[0], 3), dtype='float64')

	phi = np.radians(radec[:,0])
	theta = np.pi/2 - np.radians(radec[:,1])

	xyz[:,0] = np.sin(theta) * np.cos(phi)
	xyz[:,1] = np.sin(theta) * np.sin(phi)
	xyz[:,2] = np.cos(theta)
	return xyz

#--------------------------------------------------------------------------------------------------
def cartesian_to_radec(xyz):
	"""
	Convert cartesian coordinates (x,y,z) to spherical coordinates in ra-dec form.

	Parameters:
		radec (ndarray): Array with ra-dec pairs.

	Returns:
		ndarray: ra-dec coordinates in degrees corresponding to input coordinates.
	"""
	xyz = np.atleast_2d(xyz)
	radec = np.empty((xyz.shape[0], 2), dtype='float64')
	radec[:,1] = np.pi/2 - np.arccos(xyz[:,2])
	radec[:,0] = np.arctan2(xyz[:,1], xyz[:,0])

	indx = radec[:,0] < 0
	radec[indx,0] = 2*np.pi - np.abs(radec[indx,0])
	indx = radec[:,0] > 2*np.pi
	radec[indx,0] -= 2*np.pi

	return np.degrees(radec)

#--------------------------------------------------------------------------------------------------
def rms_timescale(time, flux, timescale=3600/86400):
	"""
	Compute robust RMS on specified timescale. Using MAD scaled to RMS.

	Parameters:
		time (ndarray): Timestamps in days.
		flux (ndarray): Flux to calculate RMS for.
		timescale (float, optional): Timescale to bin timeseries before calculating RMS.
			Default=1 hour.

	Returns:
		float: Robust RMS on specified timescale.

	.. codeauthor:: Rasmus Handberg <rasmush@phys.au.dk>
	"""

	time = np.asarray(time)
	flux = np.asarray(flux)
	if len(flux) == 0 or allnan(flux):
		return np.nan
	if len(time) == 0 or allnan(time):
		raise ValueError("Invalid time-vector specified. No valid timestamps.")

	time_min = np.nanmin(time)
	time_max = np.nanmax(time)
	if not np.isfinite(time_min) or not np.isfinite(time_max) or time_max - time_min <= 0:
		raise ValueError("Invalid time-vector specified")

	# Construct the bin edges seperated by the timescale:
	bins = np.arange(time_min, time_max, timescale)
	bins = np.append(bins, time_max)

	# Bin the timeseries to one hour:
	indx = np.isfinite(flux)
	flux_bin, _, _ = binned_statistic(time[indx], flux[indx], nanmean, bins=bins)

	# Compute robust RMS value (MAD scaled to RMS)
	return mad_to_sigma * nanmedian(np.abs(flux_bin - nanmedian(flux_bin)))

#--------------------------------------------------------------------------------------------------
def find_nearest(array, value):
	"""
	Search array for value and return the index where the value is closest.

	Parameters:
		array (ndarray): Array to search.
		value: Value to search array for.

	Returns:
		int: Index of ``array`` closest to ``value``.

	Raises:
		ValueError: If ``value`` is NaN.

	.. codeauthor:: Rasmus Handberg <rasmush@phys.au.dk>
	"""
	if np.isnan(value):
		raise ValueError("Invalid search value")
	if np.isposinf(value):
		return nanargmax(array)
	if np.isneginf(value):
		return nanargmin(array)
	return nanargmin(np.abs(array - value))
	#idx = np.searchsorted(array, value, side='left')
	#if idx > 0 and (idx == len(array) or abs(value - array[idx-1]) <= abs(value - array[idx])):
	#	return idx-1
	#else:
	#	return idx

#--------------------------------------------------------------------------------------------------
def download_file(url, destination, desc=None, timeout=60,
	position_holders=None, position_lock=None):
	"""
	Download file from URL and place into specified destination.

	Parameters:
		url (str): URL to file to be downloaded.
		destination (str): Path where to save file.
		desc (str, optional): Description to write next to progress-bar.
		timeout (float): Time to wait for server response in seconds. Default=60.

	.. codeauthor:: Rasmus Handberg <rasmush@phys.au.dk>
	"""

	logger = logging.getLogger(__name__)
	tqdm_settings = {
		'unit': 'B',
		'unit_scale': True,
		'position': None,
		'leave': True,
		'disable': None if logger.isEnabledFor(logging.INFO) else True,
		'desc': desc
	}

	if position_holders is not None:
		tqdm_settings['leave'] = False
		position_lock.acquire()
		tqdm_settings['position'] = position_holders.index(False)
		position_holders[tqdm_settings['position']] = True
		position_lock.release()

	try:
		# Start stream from URL and throw an error for bad status codes:
		response = requests.get(url, stream=True, allow_redirects=True, timeout=timeout)
		response.raise_for_status()

		total_size = int(response.headers.get('content-length', 0))
		block_size = 1024

		with open(destination, 'wb') as handle:
			with tqdm.tqdm(total=total_size, **tqdm_settings) as pbar:
				for block in response.iter_content(block_size):
					handle.write(block)
					pbar.update(len(block))

		if os.path.getsize(destination) != total_size:
			raise Exception("File not downloaded correctly")

	except: # noqa: E722, pragma: no cover
		logger.exception("Could not download file")
		if os.path.exists(destination):
			os.remove(destination)
		raise

	finally:
		# Pause before returning to give progress bar time to write.
		if position_holders is not None:
			position_lock.acquire()
			position_holders[tqdm_settings['position']] = False
			position_lock.release()

#--------------------------------------------------------------------------------------------------
def download_parallel(urls, workers=4, timeout=60):
	"""
	Download several files in parallel using multiple threads.

	Parameters:
		urls (iterable): List of files to download. Each element should consist of a list or tuple,
			containing two elements: The URL to download, and the path to the destination where the
			file should be saved.
		workers (int, optional): Number of threads to use for downloading. Default=4.
		timeout (float): Time to wait for server response in seconds. Default=60.

	.. codeauthor:: Rasmus Handberg <rasmush@phys.au.dk>
	"""

	# Don't overcomplicate things for a singe file:
	if len(urls) == 1:
		download_file(urls[0][0], urls[0][1], timeout=timeout)
		return

	workers = min(workers, len(urls))
	position_holders = [False] * workers
	plock = Lock()

	def _wrapper(arg):
		download_file(arg[0], arg[1],
			timeout=timeout,
			position_holders=position_holders,
			position_lock=plock)

	errors = []
	with concurrent.futures.ThreadPoolExecutor(max_workers=workers) as executor:
		# Start the load operations and mark each future with its URL
		future_to_url = {executor.submit(_wrapper, url): url for url in urls}
		for future in concurrent.futures.as_completed(future_to_url):
			url = future_to_url[future]
			try:
				future.result()
			except: # noqa: E722, pragma: no cover
				errors.append(url[0])

	if errors:
		raise Exception("Errors encountered during download of the following URLs:\n%s" % '\n'.join(errors))

#--------------------------------------------------------------------------------------------------
class TqdmLoggingHandler(logging.Handler):
	def __init__(self, *args, **kwargs):
		super().__init__(*args, **kwargs)

	def emit(self, record):
		try:
			msg = self.format(record)
			tqdm.tqdm.write(msg)
			self.flush()
		except (KeyboardInterrupt, SystemExit): # pragma: no cover
			raise
		except: # noqa: E722, pragma: no cover
			self.handleError(record)

#--------------------------------------------------------------------------------------------------
class ListHandler(logging.Handler):
	"""
	A logging.Handler that writes messages into a list object.

	The standard logging.QueueHandler/logging.QueueListener can not be used
	for this because the QueueListener runs in a private thread, not the
	main thread.

	.. warning::
		This handler is not thread-safe. Do not use it in threaded environments.
	"""

	def __init__(self, *args, message_queue, **kwargs):
		"""Initialize by copying the queue and sending everything else to superclass."""
		super().__init__(*args, **kwargs)
		self.message_queue = message_queue

	def emit(self, record):
		"""Add the formatted log message (sans newlines) to the queue."""
		self.message_queue.append(self.format(record).rstrip('\n'))

#--------------------------------------------------------------------------------------------------
class LoggerWriter(object):
	"""
	File-like object which passes input into a logger.

	Can be used together with :py:func:`contextlib.redirect_stdout`
	or :py:func:`contextlib.redirect_stderr` to redirect streams to the given logger.
	Can be useful for wrapping codes which uses normal :py:func:`print` functions for logging.

	.. code-block:: python
		:linenos:

		logger = logging.getLogger(__name__)
		with contextlib.redirect_stdout(LoggerWriter(logger, logging.INFO)):
			print("This goes into the logger instead of STDOUT")

	.. warning::
		This object is not thread-safe. Do not use it in threaded environments.

	.. codeauthor:: Rasmus Handberg <rasmush@phys.au.dk>
	"""
	def __init__(self, logger, level=logging.INFO):
		self.logger = logger
		self.level = level

	def write(self, message):
		if message.strip() != '':
			self.logger.log(self.level, message)


#--------------------------------------------------------------------------------------------------
def sqlite_drop_column(conn, table, col):
	"""
	Drop table column from SQLite table.

	Since SQLite does not have functionality for dropping/deleting columns
	in existing tables, this function can provide this functionality.
	This is done by temporarily copying the entire table, so this can be
	quite an expensive operation.

	Parameters:
		conn (:class:`sqlite3.Connection`): Connection to SQLite database.
		table (str): Table to drop column from.
		col (str): Column to be dropped from table.

	.. codeauthor:: Rasmus Handberg <rasmush@phys.au.dk>
	"""

	# Get a list of columns in the existing table:
	cursor = conn.cursor()
	cursor.execute("PRAGMA table_info({table:s})".format(table=table))
	columns = [col[1] for col in cursor.fetchall()]
	if col not in columns:
		raise ValueError("Column '%s' not found in table '%s'" % (col, table))
	columns.remove(col)
	columns = ','.join(columns)

	# Get list of index associated with the table:
	cursor.execute("SELECT name,sql FROM sqlite_master WHERE type='index' AND tbl_name=?", [table])
	index = cursor.fetchall()
	index_names = [row[0] for row in index]
	index_sql = [row[1] for row in index]

	# Warn if any index exist with the column to be removed:
	regex_index = re.compile(r'^CREATE( UNIQUE)? INDEX (.+) ON ' + re.escape(table) + r'\s*\((.+)\).*$', re.IGNORECASE)
	for sql in index_sql:
		m = regex_index.match(sql)
		if not m:
			raise Exception("COULD NOT UNDERSTAND SQL") # pragma: no cover
		index_columns = [i.strip() for i in m.group(3).split(',')]
		if col in index_columns:
			raise Exception("Column is used in INDEX %s." % m.group(2))

	# Store the current foreign_key setting:
	cursor.execute("PRAGMA foreign_keys;")
	current_foreign_keys = cursor.fetchone()[0]

	#BEGIN TRANSACTION;
	#cursor.execute('BEGIN')
	try:
		cursor.execute("PRAGMA foreign_keys=off;")

		# Drop all indexes associated with table:
		for name in index_names:
			cursor.execute("DROP INDEX {0:s};".format(name))

		cursor.execute("ALTER TABLE {table:s} RENAME TO {table:s}_backup;".format(table=table))
		cursor.execute("CREATE TABLE {table:s} AS SELECT {columns:s} FROM {table:s}_backup;".format(table=table, columns=columns))
		cursor.execute("DROP TABLE {table:s}_backup;".format(table=table))

		# Recreate all index associated with table:
		for sql in index_sql:
			cursor.execute(sql)

		conn.commit()
	except: # noqa: E722, pragma: no cover
		conn.rollback()
		raise
	finally:
		cursor.execute("PRAGMA foreign_keys=%s;" % current_foreign_keys)<|MERGE_RESOLUTION|>--- conflicted
+++ resolved
@@ -128,17 +128,11 @@
 	logger = logging.getLogger(__name__)
 
 	# Create the filename pattern to search for:
-<<<<<<< HEAD
 	sector_str = r'\d{4}' if sector is None else '{0:04d}'.format(sector)
 	starid_str = r'\d+' if starid is None else '{0:016d}'.format(starid)
 	suffix = {None: 'tp(-fast)?', 120: 'tp', 20: 'tp-fast'}[cadence]
 	re_pattern = r'^tess\d+-s' + sector_str + '-' + starid_str + r'-\d{4}-[xsab]_' + suffix + r'\.fits(\.gz)?$'
 	regex = re.compile(re_pattern)
-=======
-	sector_str = '????' if sector is None else '{0:04d}'.format(sector)
-	starid_str = '*' if starid is None else '{0:016d}'.format(starid)
-	filename_pattern = f'tess*-s{sector_str:s}-{starid_str:s}-????-[xsab]_tp.fits*'
->>>>>>> 1f5b9aab
 
 	# Pattern used for TESS Alert data:
 	sector_str = '??' if sector is None else '{0:02d}'.format(sector)
