#!/usr/bin/env python3
# -*- coding: utf-8 -*-
"""
Collection of utility functions that can be used throughout
the photometry package.

.. codeauthor:: Rasmus Handberg <rasmush@phys.au.dk>
"""

import numpy as np
from astropy.io import fits
from bottleneck import move_median, nanmedian, nanmean, allnan, nanargmin, nanargmax
import logging
import tqdm
from scipy.special import erf
from scipy.stats import binned_statistic
import configparser
import json
import os.path
import fnmatch
import glob
import re
import itertools
from functools import lru_cache
import requests
import concurrent.futures
from threading import Lock
from collections import defaultdict

# Constants:
mad_to_sigma = 1.482602218505602 #: Constant for converting from MAD to SIGMA. Constant is 1/norm.ppf(3/4)

#--------------------------------------------------------------------------------------------------
@lru_cache(maxsize=1)
def load_settings():
	"""
	Load settings.

	Returns:
		:class:`configparser.ConfigParser`:
	"""

	settings = configparser.ConfigParser()
	settings.read(os.path.join(os.path.dirname(__file__), 'data', 'settings.ini'))
	return settings

#--------------------------------------------------------------------------------------------------
@lru_cache(maxsize=10)
def load_sector_settings(sector=None):

	with open(os.path.join(os.path.dirname(__file__), 'data', 'sectors.json'), 'r') as fid:
		settings = json.load(fid)

	if sector is not None:
		return settings['sectors'][str(sector)]

	return settings

#--------------------------------------------------------------------------------------------------
@lru_cache(maxsize=32)
def find_ffi_files(rootdir, sector=None, camera=None, ccd=None):
	"""
	Search directory recursively for TESS FFI images in FITS format.

	The function is cached, meaning the first time it is run on a particular ``rootdir``
	the list of files in that directory will be read and cached to memory and used in
	subsequent calls to the function. This means that any changes to files on disk after
	the first call of the function will not be picked up in subsequent calls to this function.

	Parameters:
		rootdir (str): Directory to search recursively for TESS FFI images.
		sector (int or None, optional): Only return files from the given sector.
			If ``None``, files from all sectors are returned.
		camera (int or None, optional): Only return files from the given camera number (1-4).
			If ``None``, files from all cameras are returned.
		ccd (int or None, optional): Only return files from the given CCD number (1-4).
			If ``None``, files from all CCDs are returned.

	Returns:
		list: List of full paths to FFI FITS files found in directory. The list will
			be sorted accoridng to the filename of the files, i.e. primarily by time.
	"""

	logger = logging.getLogger(__name__)

	# Create the filename pattern to search for:
	sector_str = '????' if sector is None else f'{sector:04d}'
	camera = '?' if camera is None else str(camera)
	ccd = '?' if ccd is None else str(ccd)
	filename_pattern = f'tess*-s{sector_str:s}-{camera:s}-{ccd:s}-????-[xsab]_ffic.fits*'
	logger.debug("Searching for FFIs in '%s' using pattern '%s'", rootdir, filename_pattern)

	# Do a recursive search in the directory, finding all files that match the pattern:
	matches = []
	for root, dirnames, filenames in os.walk(rootdir, followlinks=True):
		for filename in fnmatch.filter(filenames, filename_pattern):
			matches.append(os.path.join(root, filename))

	# Sort the list of files by thir filename:
	matches.sort(key=lambda x: os.path.basename(x))

	return matches

#--------------------------------------------------------------------------------------------------
@lru_cache(maxsize=10)
def _find_tpf_files(rootdir, sector=None, cadence=None):

	logger = logging.getLogger(__name__)

	# Create the filename pattern to search for:
	sector_str = r'\d{4}' if sector is None else f'{sector:04d}'
	suffix = {None: '(fast-)?tp', 120: 'tp', 20: 'fast-tp'}[cadence]
	re_pattern = r'^tess\d+-s(?P<sector>' + sector_str + r')-(?P<starid>\d+)-\d{4}-[xsab]_' + suffix + r'\.fits(\.gz)?$'
	regexps = [re.compile(re_pattern)]
	logger.debug("Searching for TPFs in '%s' using pattern '%s'", rootdir, re_pattern)

	# Pattern used for TESS Alert data:
	if cadence is None or cadence == 120:
		sector_str = r'\d{2}' if sector is None else f'{sector:02d}'
		re_pattern2 = r'^hlsp_tess-data-alerts_tess_phot_(?P<starid>\d+)-s(?P<sector>' + sector_str + r')_tess_v\d+_tp\.fits(\.gz)?$'
		regexps.append(re.compile(re_pattern2))
		logger.debug("Searching for TPFs in '%s' using pattern '%s'", rootdir, re_pattern2)

	# Do a recursive search in the directory, finding all files that match the pattern:
	filedict = defaultdict(list)
	for root, dirnames, filenames in os.walk(rootdir, followlinks=True):
		for filename in filenames:
			for regex in regexps:
				m = regex.match(filename)
				if m:
					starid = int(m.group('starid'))
					filedict[starid].append(os.path.join(root, filename))
					break

	# Ensure that each list is sorted by itself. We do this once here
	# so we don't have to do it each time a specific starid is requested:
	for key in filedict.keys():
		filedict[key].sort(key=lambda x: os.path.basename(x))

	return filedict

#--------------------------------------------------------------------------------------------------
def find_tpf_files(rootdir, starid=None, sector=None, camera=None, ccd=None, cadence=None,
	findmax=None):
	"""
	Search directory recursively for TESS Target Pixel Files.

	The function is cached, meaning the first time it is run on a particular ``rootdir``
	the list of files in that directory will be read and cached to memory and used in
	subsequent calls to the function. This means that any changes to files on disk after
	the first call of the function will not be picked up in subsequent calls to this function.

	Parameters:
		rootdir (str): Directory to search recursively for TESS TPF files.
<<<<<<< HEAD
		starid (int, optional): Only return files from the given TIC number.
			If ``None``, files from all TIC numbers are returned.
		sector (int, optional): Only return files from the given sector.
			If ``None``, files from all sectors are returned.
		camera (int or None, optional): Only return files from the given camera number (1-4).
			If ``None``, files from all cameras are returned.
		ccd (int, optional): Only return files from the given CCD number (1-4).
			If ``None``, files from all CCDs are returned.
		cadence (int, optional): Only return files from the given cadence (20 or 120).
			If ``None``, files from all cadences are returned.
		findmax (int, optional): Maximum number of files to return.
=======
		starid (int or None, optional): Only return files from the given TIC number.
			If ``None``, files from all TIC numbers are returned.
		sector (int or None, optional): Only return files from the given sector.
			If ``None``, files from all sectors are returned.
		camera (int or None, optional): Only return files from the given camera number (1-4).
			If ``None``, files from all cameras are returned.
		ccd (int or None, optional): Only return files from the given CCD number (1-4).
			If ``None``, files from all CCDs are returned.
		findmax (int or None, optional): Maximum number of files to return.
>>>>>>> 48f02ed1
			If ``None``, return all files.

	Note:
		Filtering on camera and/or ccd will cause the program to read the headers
		of the files in order to determine the camera and ccd from which they came.
		This can significantly slow down the query.

	Returns:
		list: List of full paths to TPF FITS files found in directory. The list will
			be sorted according to the filename of the files, i.e. primarily by time.
	"""

	if cadence is not None and cadence not in (120, 20):
		raise ValueError("Invalid cadence. Must be either 20 or 120.")

	# Call cached function which searches for files on disk:
	filedict = _find_tpf_files(rootdir, sector=sector, cadence=cadence)

	if starid is not None:
		files = filedict.get(starid, [])
	else:
		# If we are not searching for a particilar starid,
		# simply flatten the dict to a list of all found files
		# and sort the list of files by thir filename:
		files = list(itertools.chain(*filedict.values()))
		files.sort(key=lambda x: os.path.basename(x))

	# Expensive check which involve opening the files and reading headers:
	# We are only removing elements, and preserving the ordering, so there
	# is no need for re-sorting the list afterwards.
	if camera is not None or ccd is not None:
		matches = []
		for fpath in files:
			if camera is not None and fits.getval(fpath, 'CAMERA', ext=0) != camera:
				continue
			if ccd is not None and fits.getval(fpath, 'CCD', ext=0) != ccd:
				continue

			# Add the file to the list, but stop if we have already
			# reached the number of files we need to find:
			matches.append(fpath)
			if findmax is not None and len(matches) >= findmax:
				break

		files = matches

	# Just to ensure that we are not returning more than we should:
	if findmax is not None and len(files) > findmax:
		files = files[:findmax]

	return files

#--------------------------------------------------------------------------------------------------
@lru_cache(maxsize=32)
def find_hdf5_files(rootdir, sector=None, camera=None, ccd=None):
	"""
	Search the input directory for HDF5 files matching constraints.

	Parameters:
		rootdir (str): Directory to search for HDF5 files.
		sector (int, list or None, optional): Only return files from the given sectors.
			If ``None``, files from all TIC numbers are returned.
		camera (int, list or None, optional): Only return files from the given camera.
			If ``None``, files from all cameras are returned.
		ccd (int, list or None, optional): Only return files from the given ccd.
			If ``None``, files from all ccds are returned.

	Returns:
		list: List of paths to HDF5 files matching constraints.
	"""

	sector = to_tuple(sector, (None,))
	camera = to_tuple(camera, (1,2,3,4))
	ccd = to_tuple(ccd, (1,2,3,4))

	filelst = []
	for sector, camera, ccd in itertools.product(sector, camera, ccd):
		sector_str = '???' if sector is None else f'{sector:03d}'
		filelst += glob.glob(os.path.join(rootdir, f'sector{sector_str:s}_camera{camera:d}_ccd{ccd:d}.hdf5'))

	return filelst

#--------------------------------------------------------------------------------------------------
@lru_cache(maxsize=32)
def find_catalog_files(rootdir, sector=None, camera=None, ccd=None):
	"""
	Search the input directory for CATALOG (sqlite) files matching constraints.

	Parameters:
		rootdir (str): Directory to search for CATALOG files.
		sector (int, list or None, optional): Only return files from the given sectors.
			If ``None``, files from all TIC numbers are returned.
		camera (int, list or None, optional): Only return files from the given camera.
			If ``None``, files from all cameras are returned.
		ccd (int, list or None, optional): Only return files from the given ccd.
			If ``None``, files from all ccds are returned.

	Returns:
		list: List of paths to CATALOG files matching constraints.
	"""

	sector = to_tuple(sector, (None,))
	camera = to_tuple(camera, (1,2,3,4))
	ccd = to_tuple(ccd, (1,2,3,4))

	filelst = []
	for sector, camera, ccd in itertools.product(sector, camera, ccd):
		sector_str = '???' if sector is None else f'{sector:03d}'
		filelst += glob.glob(os.path.join(rootdir, f'catalog_sector{sector_str:s}_camera{camera:d}_ccd{ccd:d}.sqlite'))

	return filelst

#--------------------------------------------------------------------------------------------------
def load_ffi_fits(path, return_header=False, return_uncert=False):
	"""
	Load FFI FITS file.

	Calibrations columns and rows are trimmed from the image.

	Parameters:
		path (str): Path to FITS file.
		return_header (bool, optional): Return FITS headers as well. Default is ``False``.

	Returns:
		numpy.ndarray: Full Frame Image.
		list: If ``return_header`` is enabled, will return a dict of the FITS headers.
	"""

	with fits.open(path, memmap=True, mode='readonly') as hdu:
		hdr = hdu[0].header
		if hdr.get('TELESCOP') == 'TESS' and hdu[1].header.get('NAXIS1') == 2136 and hdu[1].header.get('NAXIS2') == 2078:
			img = hdu[1].data[0:2048, 44:2092]
			if return_uncert:
				imgerr = np.asarray(hdu[2].data[0:2048, 44:2092], dtype='float32')
			headers = dict(hdu[0].header)
			headers.update(dict(hdu[1].header))
		else:
			img = hdu[0].data
			headers = dict(hdu[0].header)
			if return_uncert:
				imgerr = np.asarray(hdu[1].data, dtype='float32')

	# Make sure its an numpy array with the correct data type:
	img = np.asarray(img, dtype='float32')

	if return_uncert and return_header:
		return img, headers, imgerr
	elif return_uncert:
		return img, imgerr
	elif return_header:
		return img, headers
	else:
		return img

#--------------------------------------------------------------------------------------------------
def to_tuple(inp, default=None):
	"""
	Convert iterable or single values to tuple.

	This function is used for converting inputs, perticularly for
	preparing input to functions cached with :func:`functools.lru_cache`,
	to ensure inputs are hashable.

	Parameters:
		inp: Input to convert to tuple.
		default: If ``input`` is ``None`` return this instead.

	Returns:
		tuple: ``inp`` converted to tuple.
	"""
	if inp is None:
		return default
	if isinstance(inp, (list, set, frozenset, np.ndarray)):
		return tuple(inp)
	if isinstance(inp, (int, float, bool, str)):
		return (inp, )
	return inp

#--------------------------------------------------------------------------------------------------
def _move_median_central_1d(x, width_points):
	y = move_median(x, width_points, min_count=1)
	y = np.roll(y, -width_points//2+1)
	for k in range(width_points//2+1):
		y[k] = nanmedian(x[:(k+2)])
		y[-(k+1)] = nanmedian(x[-(k+2):])
	return y

#--------------------------------------------------------------------------------------------------
def move_median_central(x, width_points, axis=0):
	return np.apply_along_axis(_move_median_central_1d, axis, x, width_points)

#--------------------------------------------------------------------------------------------------
def add_proper_motion(ra, dec, pm_ra, pm_dec, bjd, epoch=2000.0):
	"""
	Project coordinates (ra,dec) with proper motions to new epoch.

	Parameters:
		ra (float) : Right ascension.
		dec (float) : Declination.
		pm_ra (float) : Proper motion in RA (mas/year).
		pm_dec (float) : Proper motion in Declination (mas/year).
		bjd (float) : Julian date to calculate coordinates for.
		epoch (float, optional) : Epoch of ``ra`` and ``dec``. Default=2000.

	Returns:
		(float, float) : RA and Declination at the specified date.
	"""

	# Convert BJD to epoch (year):
	epoch_now = (bjd - 2451544.5)/365.25 + 2000.0

	# How many years since the catalog's epoch?
	timeelapsed = epoch_now - epoch # in years

	# Calculate the dec:
	decrate = pm_dec/3600000.0  # in degrees/year (assuming original was in mas/year)
	decindegrees = dec + timeelapsed*decrate

	# Calculate the unprojected rate of RA motion, using the mean declination between
	# the catalog and present epoch.
	rarate = pm_ra/np.cos((dec + timeelapsed*decrate/2.0)*np.pi/180.0)/3600000.0  # in degress of RA/year (assuming original was in mas/year)
	raindegrees = ra + timeelapsed*rarate

	# Return the current positions
	return raindegrees, decindegrees

#--------------------------------------------------------------------------------------------------
def integratedGaussian(x, y, flux, x_0, y_0, sigma=1):
	"""
	Evaluate a 2D symmetrical Gaussian integrated in pixels.

	Parameters:
		x (numpy.ndarray): x coordinates at which to evaluate the PSF.
		y (numpy.ndarray): y coordinates at which to evaluate the PSF.
		flux (float): Integrated value.
		x_0 (float): Centroid position.
		y_0 (float): Centroid position.
		sigma (float, optional): Standard deviation of Gaussian. Default=1.

	Returns:
		numpy array : 2D Gaussian integrated pixel values at (x,y).

	Note:
		Inspired by
		https://github.com/astropy/photutils/blob/master/photutils/psf/models.py

	Example:

	>>> import numpy as np
	>>> X, Y = np.meshgrid(np.arange(-1,2), np.arange(-1,2))
	>>> integratedGaussian(X, Y, 10, 0, 0)
	array([[ 0.58433556,  0.92564571,  0.58433556],
		[ 0.92564571,  1.46631496,  0.92564571],
		[ 0.58433556,  0.92564571,  0.58433556]])
	"""
	denom = np.sqrt(2) * sigma
	return (flux / 4 * ((erf((x - x_0 + 0.5) / denom)
		- erf((x - x_0 - 0.5) / denom)) * (erf((y - y_0 + 0.5) / denom)
		- erf((y - y_0 - 0.5) / denom)))) # noqa: ET126

#--------------------------------------------------------------------------------------------------
def mag2flux(mag, zp=20.60654144):
	"""
	Convert from magnitude to flux using scaling relation from
	aperture photometry. This is an estimate.

	The scaling is based on fast-track TESS data from sectors 1 and 2.

	Parameters:
		mag (float): Magnitude in TESS band.

	Returns:
		float: Corresponding flux value
	"""
	return np.clip(10**(-0.4*(mag - zp)), 0, None)

#--------------------------------------------------------------------------------------------------
def sphere_distance(ra1, dec1, ra2, dec2):
	"""
	Calculate the great circle distance between two points using the Vincenty formulae.

	Parameters:
		ra1 (float or ndarray): Longitude of first point in degrees.
		dec1 (float or ndarray): Lattitude of first point in degrees.
		ra2 (float or ndarray): Longitude of second point in degrees.
		dec2 (float or ndarray): Lattitude of second point in degrees.

	Returns:
		ndarray: Distance between points in degrees.

	Note:
		https://en.wikipedia.org/wiki/Great-circle_distance
	"""

	# Convert angles to radians:
	ra1 = np.deg2rad(ra1)
	ra2 = np.deg2rad(ra2)
	dec1 = np.deg2rad(dec1)
	dec2 = np.deg2rad(dec2)

	# Calculate distance using Vincenty formulae:
	return np.rad2deg(np.arctan2(
		np.sqrt( (np.cos(dec2)*np.sin(ra2-ra1))**2 + (np.cos(dec1)*np.sin(dec2) - np.sin(dec1)*np.cos(dec2)*np.cos(ra2-ra1))**2 ),
		np.sin(dec1)*np.sin(dec2) + np.cos(dec1)*np.cos(dec2)*np.cos(ra2-ra1)
	))

#--------------------------------------------------------------------------------------------------
def radec_to_cartesian(radec):
	"""
	Convert spherical coordinates as (ra, dec) pairs to cartesian coordinates (x,y,z).

	Parameters:
		radec (ndarray): Array with ra-dec pairs in degrees.

	Returns:
		ndarray: (x,y,z) coordinates corresponding to input coordinates.
	"""
	radec = np.atleast_2d(radec)
	xyz = np.empty((radec.shape[0], 3), dtype='float64')

	phi = np.radians(radec[:,0])
	theta = np.pi/2 - np.radians(radec[:,1])

	xyz[:,0] = np.sin(theta) * np.cos(phi)
	xyz[:,1] = np.sin(theta) * np.sin(phi)
	xyz[:,2] = np.cos(theta)
	return xyz

#--------------------------------------------------------------------------------------------------
def cartesian_to_radec(xyz):
	"""
	Convert cartesian coordinates (x,y,z) to spherical coordinates in ra-dec form.

	Parameters:
		radec (ndarray): Array with ra-dec pairs.

	Returns:
		ndarray: ra-dec coordinates in degrees corresponding to input coordinates.
	"""
	xyz = np.atleast_2d(xyz)
	radec = np.empty((xyz.shape[0], 2), dtype='float64')
	radec[:,1] = np.pi/2 - np.arccos(xyz[:,2])
	radec[:,0] = np.arctan2(xyz[:,1], xyz[:,0])

	indx = radec[:,0] < 0
	radec[indx,0] = 2*np.pi - np.abs(radec[indx,0])
	indx = radec[:,0] > 2*np.pi
	radec[indx,0] -= 2*np.pi

	return np.degrees(radec)

#--------------------------------------------------------------------------------------------------
def rms_timescale(time, flux, timescale=3600/86400):
	"""
	Compute robust RMS on specified timescale. Using MAD scaled to RMS.

	Parameters:
		time (ndarray): Timestamps in days.
		flux (ndarray): Flux to calculate RMS for.
		timescale (float, optional): Timescale to bin timeseries before calculating RMS.
			Default=1 hour.

	Returns:
		float: Robust RMS on specified timescale.

	.. codeauthor:: Rasmus Handberg <rasmush@phys.au.dk>
	"""

	time = np.asarray(time)
	flux = np.asarray(flux)
	if len(flux) == 0 or allnan(flux):
		return np.nan
	if len(time) == 0 or allnan(time):
		raise ValueError("Invalid time-vector specified. No valid timestamps.")

	time_min = np.nanmin(time)
	time_max = np.nanmax(time)
	if not np.isfinite(time_min) or not np.isfinite(time_max) or time_max - time_min <= 0:
		raise ValueError("Invalid time-vector specified")

	# Construct the bin edges seperated by the timescale:
	bins = np.arange(time_min, time_max, timescale)
	bins = np.append(bins, time_max)

	# Bin the timeseries to one hour:
	indx = np.isfinite(flux)
	flux_bin, _, _ = binned_statistic(time[indx], flux[indx], nanmean, bins=bins)

	# Compute robust RMS value (MAD scaled to RMS)
	return mad_to_sigma * nanmedian(np.abs(flux_bin - nanmedian(flux_bin)))

#--------------------------------------------------------------------------------------------------
def find_nearest(array, value):
	"""
	Search array for value and return the index where the value is closest.

	Parameters:
		array (ndarray): Array to search.
		value: Value to search array for.

	Returns:
		int: Index of ``array`` closest to ``value``.

	Raises:
		ValueError: If ``value`` is NaN.

	.. codeauthor:: Rasmus Handberg <rasmush@phys.au.dk>
	"""
	if np.isnan(value):
		raise ValueError("Invalid search value")
	if np.isposinf(value):
		return nanargmax(array)
	if np.isneginf(value):
		return nanargmin(array)
	return nanargmin(np.abs(array - value))
	#idx = np.searchsorted(array, value, side='left')
	#if idx > 0 and (idx == len(array) or abs(value - array[idx-1]) <= abs(value - array[idx])):
	#	return idx-1
	#else:
	#	return idx

#--------------------------------------------------------------------------------------------------
def download_file(url, destination, desc=None, timeout=60,
	position_holders=None, position_lock=None):
	"""
	Download file from URL and place into specified destination.

	Parameters:
		url (str): URL to file to be downloaded.
		destination (str): Path where to save file.
		desc (str, optional): Description to write next to progress-bar.
		timeout (float): Time to wait for server response in seconds. Default=60.

	.. codeauthor:: Rasmus Handberg <rasmush@phys.au.dk>
	"""

	logger = logging.getLogger(__name__)
	tqdm_settings = {
		'unit': 'B',
		'unit_scale': True,
		'position': None,
		'leave': True,
		'disable': None if logger.isEnabledFor(logging.INFO) else True,
		'desc': desc
	}

	if position_holders is not None:
		tqdm_settings['leave'] = False
		position_lock.acquire()
		tqdm_settings['position'] = position_holders.index(False)
		position_holders[tqdm_settings['position']] = True
		position_lock.release()

	try:
		# Start stream from URL and throw an error for bad status codes:
		response = requests.get(url, stream=True, allow_redirects=True, timeout=timeout)
		response.raise_for_status()

		total_size = int(response.headers.get('content-length', 0))
		block_size = 1024

		with open(destination, 'wb') as handle:
			with tqdm.tqdm(total=total_size, **tqdm_settings) as pbar:
				for block in response.iter_content(block_size):
					handle.write(block)
					pbar.update(len(block))

		if os.path.getsize(destination) != total_size:
			raise Exception("File not downloaded correctly")

	except: # noqa: E722, pragma: no cover
		logger.exception("Could not download file")
		if os.path.exists(destination):
			os.remove(destination)
		raise

	finally:
		# Pause before returning to give progress bar time to write.
		if position_holders is not None:
			position_lock.acquire()
			position_holders[tqdm_settings['position']] = False
			position_lock.release()

#--------------------------------------------------------------------------------------------------
def download_parallel(urls, workers=4, timeout=60):
	"""
	Download several files in parallel using multiple threads.

	Parameters:
		urls (iterable): List of files to download. Each element should consist of a list or tuple,
			containing two elements: The URL to download, and the path to the destination where the
			file should be saved.
		workers (int, optional): Number of threads to use for downloading. Default=4.
		timeout (float): Time to wait for server response in seconds. Default=60.

	.. codeauthor:: Rasmus Handberg <rasmush@phys.au.dk>
	"""

	# Don't overcomplicate things for a singe file:
	if len(urls) == 1:
		download_file(urls[0][0], urls[0][1], timeout=timeout)
		return

	workers = min(workers, len(urls))
	position_holders = [False] * workers
	plock = Lock()

	def _wrapper(arg):
		download_file(arg[0], arg[1],
			timeout=timeout,
			position_holders=position_holders,
			position_lock=plock)

	errors = []
	with concurrent.futures.ThreadPoolExecutor(max_workers=workers) as executor:
		# Start the load operations and mark each future with its URL
		future_to_url = {executor.submit(_wrapper, url): url for url in urls}
		for future in concurrent.futures.as_completed(future_to_url):
			url = future_to_url[future]
			try:
				future.result()
			except: # noqa: E722, pragma: no cover
				errors.append(url[0])

	if errors:
		raise Exception("Errors encountered during download of the following URLs:\n%s" % '\n'.join(errors))

#--------------------------------------------------------------------------------------------------
class TqdmLoggingHandler(logging.Handler):
	def __init__(self, *args, **kwargs):
		super().__init__(*args, **kwargs)

	def emit(self, record):
		try:
			msg = self.format(record)
			tqdm.tqdm.write(msg)
			self.flush()
		except (KeyboardInterrupt, SystemExit): # pragma: no cover
			raise
		except: # noqa: E722, pragma: no cover
			self.handleError(record)

#--------------------------------------------------------------------------------------------------
class ListHandler(logging.Handler):
	"""
	A logging.Handler that writes messages into a list object.

	The standard logging.QueueHandler/logging.QueueListener can not be used
	for this because the QueueListener runs in a private thread, not the
	main thread.

	.. warning::
		This handler is not thread-safe. Do not use it in threaded environments.
	"""

	def __init__(self, *args, message_queue, **kwargs):
		"""Initialize by copying the queue and sending everything else to superclass."""
		super().__init__(*args, **kwargs)
		self.message_queue = message_queue

	def emit(self, record):
		"""Add the formatted log message (sans newlines) to the queue."""
		self.message_queue.append(self.format(record).rstrip('\n'))

#--------------------------------------------------------------------------------------------------
class LoggerWriter(object):
	"""
	File-like object which passes input into a logger.

	Can be used together with :py:func:`contextlib.redirect_stdout`
	or :py:func:`contextlib.redirect_stderr` to redirect streams to the given logger.
	Can be useful for wrapping codes which uses normal :py:func:`print` functions for logging.

	.. code-block:: python
		:linenos:

		logger = logging.getLogger(__name__)
		with contextlib.redirect_stdout(LoggerWriter(logger, logging.INFO)):
			print("This goes into the logger instead of STDOUT")

	.. warning::
		This object is not thread-safe. Do not use it in threaded environments.

	.. codeauthor:: Rasmus Handberg <rasmush@phys.au.dk>
	"""
	def __init__(self, logger, level=logging.INFO):
		self.logger = logger
		self.level = level

	def write(self, message):
		if message.strip() != '':
			self.logger.log(self.level, message)

#--------------------------------------------------------------------------------------------------
def sqlite_drop_column(conn, table, col):
	"""
	Drop table column from SQLite table.

	Since SQLite does not have functionality for dropping/deleting columns
	in existing tables, this function can provide this functionality.
	This is done by temporarily copying the entire table, so this can be
	quite an expensive operation.

	Parameters:
		conn (:class:`sqlite3.Connection`): Connection to SQLite database.
		table (str): Table to drop column from.
		col (str): Column to be dropped from table.

	.. codeauthor:: Rasmus Handberg <rasmush@phys.au.dk>
	"""

	# Get a list of columns in the existing table:
	cursor = conn.cursor()
	cursor.execute("PRAGMA table_info({table:s})".format(table=table))
	columns = [col[1] for col in cursor.fetchall()]
	if col not in columns:
		raise ValueError("Column '%s' not found in table '%s'" % (col, table))
	columns.remove(col)
	columns = ','.join(columns)

	# Get list of index associated with the table:
	cursor.execute("SELECT name,sql FROM sqlite_master WHERE type='index' AND tbl_name=?", [table])
	index = cursor.fetchall()
	index_names = [row[0] for row in index]
	index_sql = [row[1] for row in index]

	# Warn if any index exist with the column to be removed:
	regex_index = re.compile(r'^CREATE( UNIQUE)? INDEX (.+) ON ' + re.escape(table) + r'\s*\((.+)\).*$', re.IGNORECASE)
	for sql in index_sql:
		m = regex_index.match(sql)
		if not m:
			raise Exception("COULD NOT UNDERSTAND SQL") # pragma: no cover
		index_columns = [i.strip() for i in m.group(3).split(',')]
		if col in index_columns:
			raise Exception("Column is used in INDEX %s." % m.group(2))

	# Store the current foreign_key setting:
	cursor.execute("PRAGMA foreign_keys;")
	current_foreign_keys = cursor.fetchone()[0]

	#BEGIN TRANSACTION;
	#cursor.execute('BEGIN')
	try:
		cursor.execute("PRAGMA foreign_keys=off;")

		# Drop all indexes associated with table:
		for name in index_names:
			cursor.execute("DROP INDEX {0:s};".format(name))

		cursor.execute("ALTER TABLE {table:s} RENAME TO {table:s}_backup;".format(table=table))
		cursor.execute("CREATE TABLE {table:s} AS SELECT {columns:s} FROM {table:s}_backup;".format(table=table, columns=columns))
		cursor.execute("DROP TABLE {table:s}_backup;".format(table=table))

		# Recreate all index associated with table:
		for sql in index_sql:
			cursor.execute(sql)

		conn.commit()
	except: # noqa: E722, pragma: no cover
		conn.rollback()
		raise
	finally:
		cursor.execute("PRAGMA foreign_keys=%s;" % current_foreign_keys)<|MERGE_RESOLUTION|>--- conflicted
+++ resolved
@@ -152,7 +152,6 @@
 
 	Parameters:
 		rootdir (str): Directory to search recursively for TESS TPF files.
-<<<<<<< HEAD
 		starid (int, optional): Only return files from the given TIC number.
 			If ``None``, files from all TIC numbers are returned.
 		sector (int, optional): Only return files from the given sector.
@@ -164,17 +163,6 @@
 		cadence (int, optional): Only return files from the given cadence (20 or 120).
 			If ``None``, files from all cadences are returned.
 		findmax (int, optional): Maximum number of files to return.
-=======
-		starid (int or None, optional): Only return files from the given TIC number.
-			If ``None``, files from all TIC numbers are returned.
-		sector (int or None, optional): Only return files from the given sector.
-			If ``None``, files from all sectors are returned.
-		camera (int or None, optional): Only return files from the given camera number (1-4).
-			If ``None``, files from all cameras are returned.
-		ccd (int or None, optional): Only return files from the given CCD number (1-4).
-			If ``None``, files from all CCDs are returned.
-		findmax (int or None, optional): Maximum number of files to return.
->>>>>>> 48f02ed1
 			If ``None``, return all files.
 
 	Note:
