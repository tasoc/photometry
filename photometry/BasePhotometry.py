#!/usr/bin/env python3
# -*- coding: utf-8 -*-
"""
The basic photometry class for the TASOC Photometry pipeline.
All other specific photometric algorithms will inherit from BasePhotometry.

.. codeauthor:: Rasmus Handberg <rasmush@phys.au.dk>
"""

import numpy as np
import h5py
import sqlite3
import logging
import datetime
import os.path
import glob
import contextlib
import warnings
from copy import deepcopy
from astropy._erfa.core import ErfaWarning
from astropy.io import fits
from astropy.table import Table, Column
from astropy import units
import astropy.coordinates as coord
from astropy.time import Time
from astropy.wcs import WCS, FITSFixedWarning
import enum
from bottleneck import nanmedian, nanvar, nanstd, allnan
from .image_motion import ImageMovementKernel
from .quality import TESSQualityFlags, PixelQualityFlags, CorrectorQualityFlags
from .utilities import (find_tpf_files, find_hdf5_files, find_catalog_files, rms_timescale,
	find_nearest, ListHandler, load_settings)
from .catalog import catalog_sqlite_search_footprint
from .psf import PSF
from .plots import plot_image, plt, save_figure
from .spice import TESS_SPICE
from .version import get_version
from . import fixes

# Filter out annoying warnings:
warnings.filterwarnings('ignore', category=FutureWarning)
warnings.filterwarnings('ignore', category=ErfaWarning, module="astropy")
warnings.filterwarnings('ignore', category=FITSFixedWarning, module="astropy")

__version__ = get_version()

__docformat__ = 'restructuredtext'

hdf5_cache = {}

#--------------------------------------------------------------------------------------------------
@enum.unique
class STATUS(enum.Enum):
	"""
	Status indicator of the status of the photometry.
	"""
	UNKNOWN = 0 #: The status is unknown. The actual calculation has not started yet.
	STARTED = 6 #: The calculation has started, but not yet finished.
	OK = 1      #: Everything has gone well.
	ERROR = 2   #: Encountered a catastrophic error that I could not recover from.
	WARNING = 3 #: Something is a bit fishy. Maybe we should try again with a different algorithm?
	ABORT = 4   #: The calculation was aborted.
	SKIPPED = 5 #: The target was skipped because the algorithm found that to be the best solution.

#--------------------------------------------------------------------------------------------------
class BasePhotometry(object):
	"""
	The basic photometry class for the TASOC Photometry pipeline.
	All other specific photometric algorithms will inherit from this.

	Attributes:
		starid (int): TIC number of star being processed.
		input_folder (str): Root directory where files are loaded from.
		output_folder (str): Root directory where output files are saved.
		plot (bool): Indicates wheter plots should be created as part of the output.
		plot_folder (str): Directory where plots are saved to.
		method (str): String indication the method of photometry.

		sector (int): TESS observing sector.
		camera (int): TESS camera (1-4).
		ccd (int): TESS CCD (1-4).
		data_rel (int): Data release number.
		n_readout (int): Number of frames co-added in each timestamp.
		header (dict-like): Primary header, either from TPF or HDF5 files.

		target (dict): Catalog information about the main target.
		target_pos_column (float): Main target CCD column position.
		target_pos_row (float): Main target CCD row position.
		target_pos_column_stamp (float): Main target CCD column position in stamp.
		target_pos_row_stamp (float): Main target CCD row position in stamp.
		wcs (:class:`astropy.wcs.WCS`): World Coordinate system solution.

		lightcurve (:class:`astropy.table.Table`): Table to be filled with an extracted lightcurve.
		final_phot_mask (numpy.ndarray): Mask indicating which pixels were used in extraction of
			lightcurve. ``True`` if used, ``False`` otherwise.
		final_position_mask (numpy.ndarray): Mask indicating which pixels were used in extraction
			of positions. ``True`` if used, ``False`` otherwise.
		additional_headers (dict): Additional headers to be included in FITS files.

	.. codeauthor:: Rasmus Handberg <rasmush@phys.au.dk>
	"""

	#----------------------------------------------------------------------------------------------
	def __init__(self, starid, input_folder, output_folder, datasource='ffi',
		sector=None, camera=None, ccd=None, cadence=None, plot=False, cache='basic', version=6):
		"""
		Initialize the photometry object.

		Parameters:
			starid (int): TIC number of star to be processed.
			input_folder (str): Root directory where files are loaded from.
			output_folder (str): Root directory where output files are saved.
			datasource (str): Source of the data. Options are ``'ffi'`` or ``'tpf'``.
				Default is ``'ffi'``.
<<<<<<< HEAD
			plot (boolean, optional): Create plots as part of the output. Default is ``False``.
			camera (integer, optional): TESS camera (1-4) to load target from (Only used for FFIs).
			ccd (integer, optional): TESS CCD (1-4) to load target from (Only used for FFIs).
			cadence (int, optional): Not used for ``datasource='ffi'``.
			cache (string, optional): Optional values are ``'none'``, ``'full'``
=======
			plot (bool): Create plots as part of the output. Default is ``False``.
			camera (int): TESS camera (1-4) to load target from (Only used for FFIs).
			ccd (int): TESS CCD (1-4) to load target from (Only used for FFIs).
			cache (str): Optional values are ``'none'``, ``'full'``
>>>>>>> 1f5b9aab
				or ``'basic'`` (Default).
			version (int): Data release number to be added to headers. Default=5.

		Raises:
			Exception: If starid could not be found in catalog.
			FileNotFoundError: If input file (HDF5, TPF, Catalog) could not be found.
			ValueError: On invalid datasource.
			ValueError: If ``camera`` and ``ccd`` is not provided together with ``datasource='ffi'``.
		"""

		logger = logging.getLogger(__name__)

		if datasource != 'ffi' and not datasource.startswith('tpf'):
			raise ValueError(f"Invalid datasource: '{datasource:s}'")
		if cache not in ('basic', 'none', 'full'):
			raise ValueError(f"Invalid cache: '{cache:s}'")

		# Store the input:
		self.starid = starid
		self.input_folder = os.path.abspath(input_folder)
		self.output_folder_base = os.path.abspath(output_folder)
		self.plot = plot
		self.datasource = datasource
		self.version = version

		# Further checks of inputs:
		if os.path.isfile(self.input_folder):
			self.input_folder = os.path.dirname(self.input_folder)
		if not os.path.isdir(self.input_folder):
			raise FileNotFoundError(f"Not a valid input directory: '{self.input_folder:s}'")

		# Extract which photometric method that is being used by checking the
		# name of the class that is running:
		self.method = {
			'BasePhotometry': 'base',
			'AperturePhotometry': 'aperture',
			'PSFPhotometry': 'psf',
			'LinPSFPhotometry': 'linpsf',
			'HaloPhotometry': 'halo'
		}.get(self.__class__.__name__, None)

		logger.info('STARID = %d, DATASOURCE = %s, METHOD = %s',
			self.starid, self.datasource, self.method)

		self._status = STATUS.UNKNOWN
		self._details = {}
		self.tpf = None
		self.hdf = None
		self._MovementKernel = None
		self._images_cube_full = None
		self._images_err_cube_full = None
		self._backgrounds_cube_full = None
		self._pixelflags_cube_full = None
		self._sumimage_full = None

		# Add a ListHandler to the logging of the photometry module.
		# This is needed to catch any errors and warnings made by the photometries
		# for ultimately storing them in the TODO-file.
		# https://stackoverflow.com/questions/36408496/python-logging-handler-to-append-to-list
		self.message_queue = []
		handler = ListHandler(message_queue=self.message_queue, level=logging.WARNING)
		formatter = logging.Formatter('%(levelname)s: %(message)s')
		handler.setFormatter(formatter)
		logging.getLogger('photometry').addHandler(handler)

		# Directory where output files will be saved:
		self.output_folder = os.path.join(
			self.output_folder_base,
			self.datasource[:3], # Only three first characters for cases with "tpf:XXXXXX"
			'{0:011d}'.format(self.starid)[:5]
		)

		# Set directory where diagnostics plots should be saved to:
		self.plot_folder = None
		if self.plot:
			self.plot_folder = os.path.join(self.output_folder, 'plots', f'{self.starid:011d}')
			os.makedirs(self.plot_folder, exist_ok=True)

		# Init table that will be filled with lightcurve stuff:
		self.lightcurve = Table()

		if self.datasource == 'ffi':
			# The camera and CCD should also come as input
			# They will be needed to find the correct input files
			if sector is None or camera is None or ccd is None:
				raise ValueError("SECTOR, CAMERA and CCD keywords must be provided for FFI targets.")

			self.sector = sector # TESS observing sector.
			self.camera = camera # TESS camera.
			self.ccd = ccd # TESS CCD.

			logger.debug('SECTOR = %s', self.sector)
			logger.debug('CAMERA = %s', self.camera)
			logger.debug('CCD = %s', self.ccd)

			# Load stuff from the common HDF5 file:
			filepath_hdf5 = find_hdf5_files(self.input_folder, sector=self.sector, camera=self.camera, ccd=self.ccd)
			if len(filepath_hdf5) != 1:
				raise FileNotFoundError(f"HDF5 File not found. SECTOR={self.sector:d}, CAMERA={self.camera:d}, CCD={self.ccd:d}")
			filepath_hdf5 = filepath_hdf5[0]
			self.filepath_hdf5 = filepath_hdf5

			logger.debug("CACHE = %s", cache)
			load_into_cache = False
			if cache == 'none':
				load_into_cache = True
			else:
				global hdf5_cache
				if filepath_hdf5 not in hdf5_cache:
					hdf5_cache[filepath_hdf5] = {}
					load_into_cache = True
				elif cache == 'full' and hdf5_cache[filepath_hdf5].get('_images_cube_full') is None:
					load_into_cache = True

			# Open the HDF5 file for reading if we are not holding everything in memory:
			if load_into_cache or cache != 'full':
				self.hdf = h5py.File(filepath_hdf5, 'r')

			if load_into_cache:
				logger.debug('Loading basic data into cache...')
				attrs = {}

				# Just a shorthand for the attributes we use as "headers":
				hdr = dict(self.hdf['images'].attrs)
				attrs['header'] = hdr
				attrs['data_rel'] = hdr['DATA_REL'] # Data release number
				attrs['cadence'] = hdr.get('CADENCE', 1800)

				# Start filling out the basic vectors:
				self.lightcurve['time'] = Column(self.hdf['time'], description='Time', dtype='float64', unit='TBJD')
				N = len(self.lightcurve['time'])
				self.lightcurve['cadenceno'] = Column(self.hdf['cadenceno'], description='Cadence number', dtype='int32')
				self.lightcurve['quality'] = Column(self.hdf['quality'], description='Quality flags', dtype='int32')
				if 'timecorr' in self.hdf:
					self.lightcurve['timecorr'] = Column(self.hdf['timecorr'], description='Barycentric time correction', unit='days', dtype='float32')
				else:
					self.lightcurve['timecorr'] = Column(np.zeros(N, dtype='float32'), description='Barycentric time correction', unit='days', dtype='float32')

				# Correct timestamp offset that was in early data releases:
				self.lightcurve['time'] = fixes.time_offset(self.lightcurve['time'], hdr, datatype='ffi')

				attrs['lightcurve'] = self.lightcurve

				# World Coordinate System solution:
				if isinstance(self.hdf['wcs'], h5py.Group):
					refindx = self.hdf['wcs'].attrs['ref_frame']
					hdr_string = self.hdf['wcs'][f'{refindx:04d}'][0]
				else:
					hdr_string = self.hdf['wcs'][0]
				if not isinstance(hdr_string, str): hdr_string = hdr_string.decode("utf-8") # For Python 3
				self.wcs = WCS(header=fits.Header().fromstring(hdr_string), relax=True) # World Coordinate system solution.
				attrs['wcs'] = self.wcs

				# Get shape of sumimage from hdf5 file:
				attrs['_max_stamp'] = (0, self.hdf['sumimage'].shape[0], 0, self.hdf['sumimage'].shape[1])
				attrs['pixel_offset_row'] = hdr.get('PIXEL_OFFSET_ROW', 0)
				attrs['pixel_offset_col'] = hdr.get('PIXEL_OFFSET_COLUMN', 44) # Default for TESS data

				# Get info for psf fit Gaussian statistic:
				attrs['readnoise'] = hdr.get('READNOIS', 10)
				attrs['gain'] = hdr.get('GAIN', 100)
				attrs['num_frm'] = hdr.get('NUM_FRM', 900) # Number of frames co-added in each timestamp (Default=TESS).
				attrs['n_readout'] = hdr.get('NREADOUT', int(attrs['num_frm']*(1-2/hdr.get('CRBLKSZ', np.inf)))) # Number of readouts

				# Load MovementKernel into memory:
				attrs['_MovementKernel'] = self.MovementKernel

				# The full sum-image:
				attrs['_sumimage_full'] = np.asarray(self.hdf['sumimage'])

				# Store attr in global variable:
				hdf5_cache[filepath_hdf5] = deepcopy(attrs)

				# If we are doing a full cache (everything in memory) load the image cubes as well.
				# Note that this will take up A LOT of memory!
				if cache == 'full':
					logger.warning('Loading full image cubes into cache...')
					hdf5_cache[filepath_hdf5]['_images_cube_full'] = np.empty((attrs['_max_stamp'][1], attrs['_max_stamp'][3], N), dtype='float32')
					hdf5_cache[filepath_hdf5]['_images_err_cube_full'] = np.empty((attrs['_max_stamp'][1], attrs['_max_stamp'][3], N), dtype='float32')
					hdf5_cache[filepath_hdf5]['_backgrounds_cube_full'] = np.empty((attrs['_max_stamp'][1], attrs['_max_stamp'][3], N), dtype='float32')
					hdf5_cache[filepath_hdf5]['_pixelflags_cube_full'] = np.empty((attrs['_max_stamp'][1], attrs['_max_stamp'][3], N), dtype='uint8')
					for k in range(N):
						hdf5_cache[filepath_hdf5]['_images_cube_full'][:, :, k] = self.hdf['images/%04d' % k]
						hdf5_cache[filepath_hdf5]['_images_err_cube_full'][:, :, k] = self.hdf['images_err/%04d' % k]
						hdf5_cache[filepath_hdf5]['_backgrounds_cube_full'][:, :, k] = self.hdf['backgrounds/%04d' % k]
						hdf5_cache[filepath_hdf5]['_pixelflags_cube_full'][:, :, k] = self.hdf['pixelflags/%04d' % k]

					# We dont need the file anymore!
					self.hdf.close()
					self.hdf = None
			else:
				logger.debug('Loaded data from cache!')
				attrs = hdf5_cache[filepath_hdf5] # Pointer to global variable

			# Set all the attributes from the cache:
			# TODO: Does this create copies of data? - if so we should mayde delete "attrs" again?
			for key, value in attrs.items():
				setattr(self, key, value)

		else:
			# If the datasource was specified as 'tpf:starid' it means
			# that we should load from the specified starid instead of
			# the starid of the current main target.
			if self.datasource.startswith('tpf:'):
				starid_to_load = int(self.datasource[4:])
				self.datasource = 'tpf'
			else:
				starid_to_load = self.starid

			# Find the target pixel file for this star:
			fname = find_tpf_files(self.input_folder, starid=starid_to_load, sector=sector, cadence=cadence)
			if len(fname) == 1:
				fname = fname[0]
			elif len(fname) == 0:
				raise FileNotFoundError("Target Pixel File not found")
			elif len(fname) > 1:
				raise OSError("Multiple Target Pixel Files found matching pattern")

			# Open the FITS file:
			self.tpf = fits.open(fname, mode='readonly', memmap=True)

			# Load sector, camera and CCD from the FITS header:
			self.header = self.tpf[0].header
			self.sector = self.tpf[0].header['SECTOR']
			self.camera = self.tpf[0].header['CAMERA']
			self.ccd = self.tpf[0].header['CCD']
			self.data_rel = self.tpf[0].header['DATA_REL'] # Data release number
			self.cadence = cadence if cadence is not None else int(np.round(self.tpf[1].header['TIMEDEL']*86400))

			# Fix for timestamps that are not defined. Simply remove them from the table:
			# This is seen in some file from sector 1.
			indx_good_times = np.isfinite(self.tpf['PIXELS'].data['TIME'])
			self.tpf['PIXELS'].data = self.tpf['PIXELS'].data[indx_good_times]

			# Extract the relevant information from the FITS file:
			self.lightcurve['time'] = Column(self.tpf['PIXELS'].data['TIME'], description='Time', dtype='float64', unit='TBJD')
			self.lightcurve['timecorr'] = Column(self.tpf['PIXELS'].data['TIMECORR'], description='Barycentric time correction', unit='days', dtype='float32')
			self.lightcurve['cadenceno'] = Column(self.tpf['PIXELS'].data['CADENCENO'], description='Cadence number', dtype='int32')
			self.lightcurve['quality'] = Column(self.tpf['PIXELS'].data['QUALITY'], description='Quality flags', dtype='int32')

			# World Coordinate System solution:
			self.wcs = WCS(header=self.tpf['APERTURE'].header, relax=True)

			# Get the positions of the stamp from the FITS header:
			self._max_stamp = (
				self.tpf['APERTURE'].header['CRVAL2P'] - 1,
				self.tpf['APERTURE'].header['CRVAL2P'] - 1 + self.tpf[2].header['NAXIS2'],
				self.tpf['APERTURE'].header['CRVAL1P'] - 1,
				self.tpf['APERTURE'].header['CRVAL1P'] - 1 + self.tpf[2].header['NAXIS1']
			)
			self.pixel_offset_row = self.tpf['APERTURE'].header['CRVAL2P'] - 1
			self.pixel_offset_col = self.tpf['APERTURE'].header['CRVAL1P'] - 1

			logger.debug(
				'Max stamp size: (%d, %d)',
				self._max_stamp[1] - self._max_stamp[0],
				self._max_stamp[3] - self._max_stamp[2]
			)

			# Get info for psf fit Gaussian statistic:
			self.readnoise = self.tpf['PIXELS'].header.get('READNOIA', 10) # FIXME: This only loads readnoise from channel A!
			self.gain = self.tpf['PIXELS'].header.get('GAINA', 100) # FIXME: This only loads gain from channel A!
			self.num_frm = self.tpf['PIXELS'].header.get('NUM_FRM', 60) # Number of frames co-added in each timestamp.
			self.n_readout = self.tpf['PIXELS'].header.get('NREADOUT', 48) # Number of frames co-added in each timestamp.

			# Load stuff from the common HDF5 file:
			filepath_hdf5 = find_hdf5_files(self.input_folder, sector=self.sector, camera=self.camera, ccd=self.ccd)
			if len(filepath_hdf5) != 1:
				raise FileNotFoundError(f"HDF5 File not found. SECTOR={self.sector:d}, CAMERA={self.camera:d}, CCD={self.ccd:d}")
			filepath_hdf5 = filepath_hdf5[0]
			self.filepath_hdf5 = filepath_hdf5
			self.hdf = h5py.File(filepath_hdf5, 'r')

			# Correct timestamp offset that was in early data releases:
			self.lightcurve['time'] = fixes.time_offset(self.lightcurve['time'], self.header, datatype='tpf')

		# The file to load the star catalog from:
		self.catalog_file = find_catalog_files(self.input_folder, sector=self.sector, camera=self.camera, ccd=self.ccd)
		self._catalog = None
		logger.debug('Catalog file: %s', self.catalog_file)
		if len(self.catalog_file) != 1:
			raise FileNotFoundError(f"Catalog file not found: SECTOR={self.sector:d}, CAMERA={self.camera:d}, CCD={self.ccd:d}")
		self.catalog_file = self.catalog_file[0]

		# Load information about main target:
		with contextlib.closing(sqlite3.connect(self.catalog_file)) as conn:
			conn.row_factory = sqlite3.Row
			cursor = conn.cursor()
			cursor.execute("SELECT ra,decl,ra_J2000,decl_J2000,pm_ra,pm_decl,tmag,teff FROM catalog WHERE starid={0:d};".format(self.starid))
			target = cursor.fetchone()
			if target is None:
				raise Exception("Star could not be found in catalog: {0:d}".format(self.starid))
			self.target = dict(target) # Dictionary of all main target properties.
			cursor.execute("SELECT sector,reference_time,ticver FROM settings LIMIT 1;")
			target = cursor.fetchone()
			if target is not None:
				self._catalog_reference_time = target['reference_time']
				self.ticver = target['ticver']
			cursor.close()

		# Define the columns that have to be filled by the do_photometry method:
		self.Ntimes = len(self.lightcurve['time'])
		self.lightcurve['flux'] = Column(length=self.Ntimes, description='Flux', dtype='float64')
		self.lightcurve['flux_err'] = Column(length=self.Ntimes, description='Flux Error', dtype='float64')
		self.lightcurve['flux_background'] = Column(length=self.Ntimes, description='Background flux', dtype='float64')
		self.lightcurve['pos_centroid'] = Column(length=self.Ntimes, shape=(2,), description='Centroid position', unit='pixels', dtype='float64')
		self.lightcurve['pos_corr'] = Column(length=self.Ntimes, shape=(2,), description='Position correction', unit='pixels', dtype='float64')

		# Correct timestamps for light-travel time in FFIs:
		# http://docs.astropy.org/en/stable/time/#barycentric-and-heliocentric-light-travel-time-corrections
		if self.datasource == 'ffi':
			# Coordinates of the target as astropy SkyCoord object:
			star_coord = coord.SkyCoord(
				ra=self.target['ra'],
				dec=self.target['decl'],
				unit=units.deg,
				frame='icrs'
			)

			# Use the SPICE kernels to get accurate positions of TESS, to be used in calculating
			# the light-travel-time corrections:
			with TESS_SPICE() as knl:
				# Change the timestamps back to uncorrected JD (TDB) in the TESS frame:
				time_nocorr = np.asarray(self.lightcurve['time'] - self.lightcurve['timecorr'])

				# Use SPICE kernels to get new barycentric time correction for the stars coordinates:
				tm, tc = knl.barycorr(time_nocorr + 2457000, star_coord)
				self.lightcurve['time'] = tm - 2457000
				self.lightcurve['timecorr'] = tc

		# Init arrays that will be filled with lightcurve stuff:
		self.final_phot_mask = None # Mask indicating which pixels were used in extraction of lightcurve.
		self.final_position_mask = None # Mask indicating which pixels were used in extraction of position.
		self.additional_headers = {} # Additional headers to be included in FITS files.

		# Project target position onto the pixel plane:
		self.target_pos_column, self.target_pos_row = self.wcs.all_world2pix(self.target['ra'], self.target['decl'], 0, ra_dec_order=True)
		if self.datasource.startswith('tpf'):
			self.target_pos_column += self.pixel_offset_col
			self.target_pos_row += self.pixel_offset_row
		logger.info("Target column: %f", self.target_pos_column)
		logger.info("Target row: %f", self.target_pos_row)

		# Store the jitter at the target position:
		# TODO: TPF and FFI may end up with slightly different zero-points.
		if self.datasource.startswith('tpf'):
			self.lightcurve['pos_corr'][:] = np.column_stack((self.tpf[1].data['POS_CORR1'], self.tpf[1].data['POS_CORR2']))
		else:
			self.lightcurve['pos_corr'][:] = self.MovementKernel.jitter(self.lightcurve['time'] - self.lightcurve['timecorr'], self.target_pos_column, self.target_pos_row)

		# Init the stamp:
		self._stamp = None
		self.target_pos_column_stamp = None # Main target CCD column position in stamp.
		self.target_pos_row_stamp = None # Main target CCD row position in stamp.
		self._set_stamp()
		self._sumimage = None
		self._images_cube = None
		self._images_err_cube = None
		self._backgrounds_cube = None
		self._pixelflags_cube = None
		self._aperture = None
		self._psf = None

	#----------------------------------------------------------------------------------------------
	def __enter__(self):
		return self

	#----------------------------------------------------------------------------------------------
	def __exit__(self, *args):
		self.close()

	#----------------------------------------------------------------------------------------------
	def __del__(self):
		self.close()

	#----------------------------------------------------------------------------------------------
	def close(self):
		"""Close photometry object and close all associated open file handles."""
		if hasattr(self, 'hdf') and self.hdf:
			self.hdf.close()
		if hasattr(self, 'tpf') and self.tpf:
			self.tpf.close()

	#----------------------------------------------------------------------------------------------
	def clear_cache(self):
		"""Clear internal cache"""
		global hdf5_cache
		hdf5_cache = {}

	#----------------------------------------------------------------------------------------------
	@property
	def status(self):
		"""The status of the photometry. From :py:class:`STATUS`."""
		return self._status

	#----------------------------------------------------------------------------------------------
	def default_stamp(self):
		"""
		The default size of the stamp to use.

		The stamp will be centered on the target star position, with
		a width and height specified by this function. The stamp can
		later be resized using :py:func:`resize_stamp`.

		Returns:
			int: Number of rows
			int: Number of columns

		Note:
			This function is only used for FFIs. For postage stamps
			the default stamp is the entire available postage stamp.

		See Also:
			:py:func:`resize_stamp`
		"""
		# Decide how many pixels to use based on lookup tables as a function of Tmag:
		tmag = np.array([0.0, 0.52631579, 1.05263158, 1.57894737, 2.10526316,
			2.63157895, 3.15789474, 3.68421053, 4.21052632, 4.73684211,
			5.26315789, 5.78947368, 6.31578947, 6.84210526, 7.36842105,
			7.89473684, 8.42105263, 8.94736842, 9.47368421, 10.0, 13.0])

		height = np.array([831.98319063, 533.58494422, 344.0840884, 223.73963332,
			147.31365728, 98.77856016, 67.95585074, 48.38157414,
			35.95072974, 28.05639497, 23.043017, 19.85922009,
			17.83731732, 16.5532873, 15.73785092, 15.21999971,
			14.89113301, 14.68228285, 14.54965042, 14.46542084, 14.0])

		width = np.array([157.71602062, 125.1238281, 99.99440209, 80.61896267,
			65.6799962, 54.16166547, 45.28073365, 38.4333048,
			33.15375951, 28.05639497, 23.043017, 19.85922009,
			17.83731732, 16.5532873, 15.73785092, 15.21999971,
			14.89113301, 14.68228285, 14.54965042, 14.46542084, 14.0])

		Ncolumns = np.interp(self.target['tmag'], tmag, width)
		Nrows = np.interp(self.target['tmag'], tmag, height)

		# Round off and make sure we have minimum 15 pixels:
		Nrows = np.maximum(np.ceil(Nrows), 15)
		Ncolumns = np.maximum(np.ceil(Ncolumns), 15)
		return Nrows, Ncolumns

	#----------------------------------------------------------------------------------------------
	def resize_stamp(self, down=None, up=None, left=None, right=None, width=None, height=None):
		"""
		Resize the stamp in a given direction.

		Parameters:
			down (int, optional): Number of pixels to extend downwards.
			up (int, optional): Number of pixels to extend upwards.
			left (int, optional): Number of pixels to extend left.
			right (int, optional): Number of pixels to extend right.
			width (int, optional): Set the width of the stamp to this number of pixels.
				This takes presendence over ``left`` and ``right`` if they are also provided.
			height (int, optional): Set the height of the stamp to this number of pixels.
				This takes presendence over ``up`` and ``down`` if they are also provided.

		Returns:
			bool: `True` if the stamp could be resized, `False` otherwise.
		"""

		old_stamp = self._stamp

		self._stamp = list(self._stamp)
		if up:
			self._stamp[1] += up
		if down:
			self._stamp[0] -= down
		if left:
			self._stamp[2] -= left
		if right:
			self._stamp[3] += right
		if height:
			self._stamp[0] = int(np.round(self.target_pos_row)) - height//2
			self._stamp[1] = int(np.round(self.target_pos_row)) + height//2 + 1
		if width:
			self._stamp[2] = int(np.round(self.target_pos_column)) - width//2
			self._stamp[3] = int(np.round(self.target_pos_column)) + width//2 + 1
		self._stamp = tuple(self._stamp)

		# Set stamp and check if the stamp actually changed:
		stamp_changed = self._set_stamp(compare_stamp=old_stamp)

		# Count the number of times that we are resizing the stamp:
		if stamp_changed:
			self._details['stamp_resizes'] = self._details.get('stamp_resizes', 0) + 1

		# Return if the stamp actually changed:
		return stamp_changed

	#----------------------------------------------------------------------------------------------
	def _set_stamp(self, compare_stamp=None):
		"""
		The default size of the stamp to use.

		The stamp will be centered on the target star position, with
		a width and height specified by this function. The stamp can
		later be resized using :py:func:`resize_stamp`.

		Parameters:
			compare_stamp (tuple): Stamp to compare against whether anything changed.

		Returns:
			bool: `True` if ``compare_stamp`` is set and has changed. If ``compare_stamp``
			is not provided, always returns `True`.

		See Also:
			:py:func:`resize_stamp`

		Note:
			Stamp is zero-based counted from the TOP of the image.
		"""

		logger = logging.getLogger(__name__)

		if not self._stamp:
			if self.datasource == 'ffi':
				Nrows, Ncolumns = self.default_stamp()
				logger.info("Setting default stamp with sizes (%d,%d)", Nrows, Ncolumns)
				self._stamp = (
					int(np.round(self.target_pos_row)) - Nrows//2,
					int(np.round(self.target_pos_row)) + Nrows//2 + 1,
					int(np.round(self.target_pos_column)) - Ncolumns//2,
					int(np.round(self.target_pos_column)) + Ncolumns//2 + 1
				)
			else:
				Nrows = self._max_stamp[1] - self._max_stamp[0]
				Ncolumns = self._max_stamp[3] - self._max_stamp[2]
				logger.info("Setting default stamp with sizes (%d,%d)", Nrows, Ncolumns)
				self._stamp = self._max_stamp

		# Limit the stamp to not go outside the limits of the images:
		# TODO: We really should have a thourgh cleanup in the self._stamp, self._maxstamp and self.pixel_offset_* mess!
		self._stamp = list(self._stamp)
		if self.datasource == 'ffi':
			self._stamp[0] = int(np.maximum(self._stamp[0], self._max_stamp[0] + self.pixel_offset_row))
			self._stamp[1] = int(np.minimum(self._stamp[1], self._max_stamp[1] + self.pixel_offset_row))
			self._stamp[2] = int(np.maximum(self._stamp[2], self._max_stamp[2] + self.pixel_offset_col))
			self._stamp[3] = int(np.minimum(self._stamp[3], self._max_stamp[3] + self.pixel_offset_col))
		else:
			self._stamp[0] = int(np.maximum(self._stamp[0], self._max_stamp[0]))
			self._stamp[1] = int(np.minimum(self._stamp[1], self._max_stamp[1]))
			self._stamp[2] = int(np.maximum(self._stamp[2], self._max_stamp[2]))
			self._stamp[3] = int(np.minimum(self._stamp[3], self._max_stamp[3]))
		self._stamp = tuple(self._stamp)

		# Sanity checks:
		if self._stamp[0] > self._stamp[1] or self._stamp[2] > self._stamp[3]:
			raise ValueError("Invalid stamp selected")

		# Store the stamp in details:
		self._details['stamp'] = self._stamp

		# Check if the stamp actually changed:
		if self._stamp == compare_stamp:
			return False

		# Calculate main target position in stamp:
		self.target_pos_row_stamp = self.target_pos_row - self._stamp[0]
		self.target_pos_column_stamp = self.target_pos_column - self._stamp[2]

		# Force sum-image and catalog to be recalculated next time:
		self._sumimage = None
		self._catalog = None
		self._images_cube = None
		self._backgrounds_cube = None
		self._pixelflags_cube = None
		self._aperture = None
		self._psf = None
		return True

	#----------------------------------------------------------------------------------------------
	def get_pixel_grid(self):
		"""
		Returns mesh-grid of the pixels (1-based) in the stamp.

		Returns:
			tuple(cols, rows): Meshgrid of pixel coordinates in the current stamp.
		"""
		return np.meshgrid(
			np.arange(self._stamp[2]+1, self._stamp[3]+1, 1, dtype='int32'),
			np.arange(self._stamp[0]+1, self._stamp[1]+1, 1, dtype='int32')
		)

	#----------------------------------------------------------------------------------------------
	@property
	def stamp(self):
		"""
		Tuple indicating the stamps position within the larger image.

		Returns:
			tuple: Tuple of (row_min, row_max, col_min, col_max).
		"""
		return self._stamp

	#----------------------------------------------------------------------------------------------
	def _load_cube(self, tpf_field='FLUX', hdf_group='images', full_cube=None):
		"""
		Load data cube into memory from TPF and HDF5 files depending on datasource.
		"""
		if self.datasource == 'ffi':
			ir1 = self._stamp[0] - self.pixel_offset_row
			ir2 = self._stamp[1] - self.pixel_offset_row
			ic1 = self._stamp[2] - self.pixel_offset_col
			ic2 = self._stamp[3] - self.pixel_offset_col
			if full_cube is None:
				# We dont have an in-memory version of the full cube, so let us
				# create the cube by loading the cutouts of each image:
				cube = np.empty((ir2-ir1, ic2-ic1, self.Ntimes), dtype='float32')
				if hdf_group in self.hdf:
					for k in range(self.Ntimes):
						cube[:, :, k] = self.hdf[hdf_group + '/%04d' % k][ir1:ir2, ic1:ic2]
				else:
					cube[:, :, :] = np.NaN
			else:
				# We have an in-memory version of the full cube.
				# TODO: Will this create copy of data in memory?
				cube = full_cube[ir1:ir2, ic1:ic2, :]
		else:
			ir1 = self._stamp[0] - self._max_stamp[0]
			ir2 = self._stamp[1] - self._max_stamp[0]
			ic1 = self._stamp[2] - self._max_stamp[2]
			ic2 = self._stamp[3] - self._max_stamp[2]
			cube = np.empty((ir2-ir1, ic2-ic1, self.Ntimes), dtype='float32')
			for k in range(self.Ntimes):
				cube[:, :, k] = self.tpf['PIXELS'].data[tpf_field][k][ir1:ir2, ic1:ic2]

		return cube

	#----------------------------------------------------------------------------------------------
	@property
	def images_cube(self):
		"""
		Image cube containing all the images as a function of time.

		Returns:
			ndarray: Three dimentional array with shape ``(rows, cols, times)``, where
				``rows`` is the number of rows in the image, ``cols`` is the number
				of columns and ``times`` is the number of timestamps.

		Note:
			The images has had the large-scale background subtracted. If needed
			the backgrounds can be added again from :py:meth:`backgrounds`
			or :py:meth:`backgrounds_cube`.

		Example:

			>>> pho = BasePhotometry(starid)
			>>> print(pho.images_cube.shape)
			>>>   (10, 10, 1399)

		See Also:
			:py:meth:`images`, :py:meth:`backgrounds`, :py:meth:`backgrounds_cube`
		"""
		if self._images_cube is None:
			self._images_cube = self._load_cube(tpf_field='FLUX', hdf_group='images', full_cube=self._images_cube_full)
		return self._images_cube

	#----------------------------------------------------------------------------------------------
	@property
	def images_err_cube(self):
		"""
		Image cube containing all the uncertainty images as a function of time.

		Returns:
			ndarray: Three dimentional array with shape ``(rows, cols, times)``, where
				``rows`` is the number of rows in the image, ``cols`` is the number
				of columns and ``times`` is the number of timestamps.

		Example:

			>>> pho = BasePhotometry(starid)
			>>> print(pho.images_err_cube.shape)
			>>>   (10, 10, 1399)

		See Also:
			:py:meth:`images`, :py:meth:`backgrounds`, :py:meth:`backgrounds_cube`
		"""
		if self._images_err_cube is None:
			self._images_err_cube = self._load_cube(tpf_field='FLUX_ERR', hdf_group='images_err', full_cube=self._images_err_cube_full)
		return self._images_err_cube

	#----------------------------------------------------------------------------------------------
	@property
	def backgrounds_cube(self):
		"""
		Image cube containing all the background images as a function of time.

		Returns:
			ndarray: Three dimentional array with shape ``(rows, cols, times)``, where
				``rows`` is the number of rows in the image, ``cols`` is the number
				of columns and ``times`` is the number of timestamps.

		Example:

			>>> pho = BasePhotometry(starid)
			>>> print(pho.backgrounds_cube.shape):
			>>>   (10, 10, 1399)

		See Also:
			:py:meth:`backgrounds`, :py:meth:`images_cube`, :py:meth:`images`
		"""
		if self._backgrounds_cube is None:
			self._backgrounds_cube = self._load_cube(tpf_field='FLUX_BKG', hdf_group='backgrounds', full_cube=self._backgrounds_cube_full)
		return self._backgrounds_cube

	#----------------------------------------------------------------------------------------------
	@property
	def pixelflags_cube(self):
		"""
		Cube containing all pixel flag images as a function of time.

		Returns:
			ndarray: Three dimentional array with shape ``(rows, cols, ffi_times)``, where
				``rows`` is the number of rows in the image, ``cols`` is the number
				of columns and ``ffi_times`` is the number of timestamps in the FFIs.

		Note:
			This function will only return flags on the timestamps of the FFIs, even though
			an TPF is being processed.

		Example:

			>>> pho = BasePhotometry(starid)
			>>> print(pho.pixelflags_cube.shape):
			>>>   (10, 10, 1399)

		See Also:
			:py:meth:`pixelflags`, :py:meth:`backgrounds_cube`, :py:meth:`images_cube`.
		"""
		if self._pixelflags_cube is None:
			# We can't used the _loac_cube function here, since we always have
			# to load from the HDF5 file, even though we are running an TPF.
			if self._pixelflags_cube_full is None:
				ir1 = self._stamp[0] - self.hdf['images'].attrs.get('PIXEL_OFFSET_ROW', 0)
				ir2 = self._stamp[1] - self.hdf['images'].attrs.get('PIXEL_OFFSET_ROW', 0)
				ic1 = self._stamp[2] - self.hdf['images'].attrs.get('PIXEL_OFFSET_COLUMN', 44)
				ic2 = self._stamp[3] - self.hdf['images'].attrs.get('PIXEL_OFFSET_COLUMN', 44)

				# We dont have an in-memory version of the full cube, so let us
				# create the cube by loading the cutouts of each image:
				cube = np.empty((ir2-ir1, ic2-ic1, len(self.hdf['time'])), dtype='uint8')
				if 'pixel_flags' in self.hdf:
					for k in range(len(self.hdf['time'])):
						cube[:, :, k] = self.hdf['pixel_flags/%04d' % k][ir1:ir2, ic1:ic2]
				else:
					cube[:, :, :] = 0
			else:
				# We have an in-memory version of the full cube.
				# TODO: Will this create copy of data in memory?
				cube = self._pixelflags_cube_full[ir1:ir2, ic1:ic2, :]

			self._pixelflags_cube = cube

		return self._pixelflags_cube

	#----------------------------------------------------------------------------------------------
	@property
	def pixelflags(self):
		"""
		Iterator that will loop through the pixel flag images.

		Returns:
			iterator: Iterator which can be used to loop through the pixel flags images.

		Example:

			>>> pho = BasePhotometry(starid)
			>>> for img in pho.pixelflags:
			>>> 	print(img)

		See Also:
			:py:meth:`pixelflags_cube`, :py:meth:`images`, :py:meth:`backgrounds`
		"""
		# Yield slices from the data-cube as an iterator:
		if self.datasource == 'ffi':
			for k in range(self.Ntimes):
				yield self.pixelflags_cube[:, :, k]
		else:
			hdf_times = np.asarray(self.hdf['time']) - np.asarray(self.hdf['timecorr'])
			for k in range(self.Ntimes):
				indx = find_nearest(hdf_times, self.lightcurve['time'][k] - self.lightcurve['timecorr'][k])
				yield self.pixelflags_cube[:, :, indx]

	#----------------------------------------------------------------------------------------------
	@property
	def images(self):
		"""
		Iterator that will loop through the image stamps.

		Returns:
			iterator: Iterator which can be used to loop through the image stamps.

		Note:
			The images has had the large-scale background subtracted. If needed
			the backgrounds can be added again from :py:meth:`backgrounds`.

		Note:
			For each image, this function will actually load the necessary
			data from disk, so don't loop through it more than you absolutely
			have to to save I/O.

		Example:

			>>> pho = BasePhotometry(starid)
			>>> for img in pho.images:
			>>> 	print(img)

		See Also:
			:py:meth:`images_cube`, :py:meth:`images_err`, :py:meth:`backgrounds`
		"""
		# Yield slices from the data-cube as an iterator:
		for k in range(self.Ntimes):
			yield self.images_cube[:, :, k]

	#----------------------------------------------------------------------------------------------
	@property
	def images_err(self):
		"""
		Iterator that will loop through the uncertainty image stamps.

		Returns:
			iterator: Iterator which can be used to loop through the uncertainty image stamps.

		Example:

			>>> pho = BasePhotometry(starid)
			>>> for imgerr in pho.images_err:
			>>> 	print(imgerr)

		See Also:
			:py:meth:`images_err_cube`, :py:meth:`images`, :py:meth:`images_cube`, :py:meth:`backgrounds`
		"""
		# Yield slices from the data-cube as an iterator:
		for k in range(self.Ntimes):
			yield self.images_err_cube[:, :, k]

	#----------------------------------------------------------------------------------------------
	@property
	def backgrounds(self):
		"""
		Iterator that will loop through the background-image stamps.

		Returns:
			iterator: Iterator which can be used to loop through the background-image stamps.

		Note:
			For each image, this function will actually load the necessary
			data from disk, so don't loop through it more than you absolutely
			have to to save I/O.

		Example:

			>>> pho = BasePhotometry(starid)
			>>> for img in pho.backgrounds:
			>>> 	print(img)

		See Also:
			:py:meth:`backgrounds_cube`, :py:meth:`images`
		"""
		# Yield slices from the data-cube as an iterator:
		for k in range(self.Ntimes):
			yield self.backgrounds_cube[:, :, k]

	#----------------------------------------------------------------------------------------------
	@property
	def sumimage(self):
		"""
		Average image.

		Calculated as the mean of all good images (quality=0) as a function of time.
		For FFIs this has been pre-calculated and for postage-stamps it is calculated
		on-the-fly when needed.

		Returns:
			numpy.array: Summed image across all valid timestamps.
		"""
		if self._sumimage is None:
			if self.datasource == 'ffi':
				ir1 = self._stamp[0] - self.pixel_offset_row
				ir2 = self._stamp[1] - self.pixel_offset_row
				ic1 = self._stamp[2] - self.pixel_offset_col
				ic2 = self._stamp[3] - self.pixel_offset_col
				self._sumimage = self._sumimage_full[ir1:ir2, ic1:ic2]
			else:
				self._sumimage = np.zeros((self._stamp[1]-self._stamp[0], self._stamp[3]-self._stamp[2]), dtype='float64')
				Nimg = np.zeros_like(self._sumimage, dtype='int32')
				for k, img in enumerate(self.images):
					if TESSQualityFlags.filter(self.lightcurve['quality'][k]):
						isgood = np.isfinite(img)
						img[~isgood] = 0
						Nimg += np.asarray(isgood, dtype='int32')
						self._sumimage += img

				isgood = (Nimg > 0)
				self._sumimage[isgood] /= Nimg[isgood]
				self._sumimage[~isgood] = np.NaN

			if self.plot:
				fig, ax = plt.subplots()
				plot_image(self._sumimage, ax=ax, offset_axes=(self._stamp[2]+1, self._stamp[0]+1),
					xlabel='Pixel Column Number', ylabel='Pixel Row Number', cbar='right')
				ax.plot(self.target_pos_column + 1, self.target_pos_row + 1, 'r+')
				save_figure(os.path.join(self.plot_folder, 'sumimage'), fig=fig)
				plt.close(fig)

		return self._sumimage

	#----------------------------------------------------------------------------------------------
	@property
	def aperture(self):
		"""
		Flags for each pixel, as defined by the TESS data product manual.

		Returns:
			numpy.array: 2D array of flags for each pixel.
		"""
		if self._aperture is None:
			if self.datasource == 'ffi':
				# Make aperture image:
				cols, rows = self.get_pixel_grid()
				self._aperture = np.asarray(np.isfinite(self.sumimage), dtype='int32')

				# Add mapping onto TESS output channels:
				self._aperture[(45 <= cols) & (cols <= 556)] |= 32 # CCD output A
				self._aperture[(557 <= cols) & (cols <= 1068)] |= 64 # CCD output B
				self._aperture[(1069 <= cols) & (cols <= 1580)] |= 128 # CCD output C
				self._aperture[(1581 <= cols) & (cols <= 2092)] |= 256 # CCD output D

				# Add information about which pixels were used for background calculation:
				if 'backgrounds_pixels_used' in self.hdf:
					# Coordinates in the FFI of image:
					ir1 = self._stamp[0] - self.pixel_offset_row
					ir2 = self._stamp[1] - self.pixel_offset_row
					ic1 = self._stamp[2] - self.pixel_offset_col
					ic2 = self._stamp[3] - self.pixel_offset_col
					# Extract the subimage of which pixels were used in background:
					bpu = self.hdf['backgrounds_pixels_used'][ir1:ir2, ic1:ic2]
					self._aperture[bpu] |= 4
			else:
				# Load the aperture from the TPF:
				ir1 = self._stamp[0] - self._max_stamp[0]
				ir2 = self._stamp[1] - self._max_stamp[0]
				ic1 = self._stamp[2] - self._max_stamp[2]
				ic2 = self._stamp[3] - self._max_stamp[2]
				self._aperture = np.asarray(self.tpf['APERTURE'].data[ir1:ir2, ic1:ic2], dtype='int32')

				# Remove the flags for SPOC mask and centroids:
				self._aperture[(self._aperture & 2) != 0] -= 2
				self._aperture[(self._aperture & 8) != 0] -= 8

		return self._aperture

	#----------------------------------------------------------------------------------------------
	@property
	def settings(self):
		"""
		Pipeline settings and constants.

		Returns:
			:class:`configparser.ConfigParser`: Pipeline settings, loaded from settings file.

		See also:
			:func:`load_settings`.
		"""
		if not hasattr(self, '_settings') or self._settings is None:
			self._settings = load_settings()
		return self._settings

	#----------------------------------------------------------------------------------------------
	@property
	def catalog(self):
		"""
		Catalog of stars in the current stamp.

		The table contains the following columns:
		* ``starid``: TIC identifier.
		* ``tmag``: TESS magnitude.
		* ``ra``: Right ascension in degrees at time of observation.
		* ``dec``: Declination in degrees at time of observation.
		* ``row``: Pixel row on CCD.
		* ``column``: Pixel column on CCD.
		* ``row_stamp``: Pixel row relative to the stamp.
		* ``column_stamp``: Pixel column relative to the stamp.

		Returns:
			``astropy.table.Table``: Table with all known stars falling within the current stamp.

		Example:
			If ``pho`` is an instance of :py:class:`BasePhotometry`:

			>>> pho.catalog['tmag']
			>>> pho.catalog[('starid', 'tmag', 'row', 'column')]

		See Also:
			:py:meth:`catalog_attime`
		"""

		if not self._catalog:
			# Pixel-positions of the corners of the current stamp:
			corners = np.array([
				[self._stamp[2]-0.5, self._stamp[0]-0.5],
				[self._stamp[2]-0.5, self._stamp[1]-0.5],
				[self._stamp[3]-0.5, self._stamp[0]-0.5],
				[self._stamp[3]-0.5, self._stamp[1]-0.5]
			], dtype='float64')
			# Because the TPF world coordinate solution is relative to the stamp,
			# add the pixel offset to these:
			if self.datasource.startswith('tpf'):
				corners[:, 0] -= self.pixel_offset_col
				corners[:, 1] -= self.pixel_offset_row

			corners_radec = self.wcs.all_pix2world(corners, 0, ra_dec_order=True)

			# Select only the stars within the current stamp:
			# TODO: Change to opening in read-only mode: sqlite3.connect("file:" + self.catalog_file + "?mode=ro", uri=True). Requires Python 3.4
			with contextlib.closing(sqlite3.connect(self.catalog_file)) as conn:
				cursor = conn.cursor()
				cat = catalog_sqlite_search_footprint(cursor, corners_radec, columns='starid,ra,decl,tmag', buffer_size=5)
				cursor.close()

			if not cat:
				# Nothing was found. Return an empty table with the correct format:
				self._catalog = Table(
					names=('starid', 'ra', 'dec', 'tmag', 'column', 'row', 'column_stamp', 'row_stamp'),
					dtype=('int64', 'float64', 'float64', 'float32', 'float32', 'float32', 'float32', 'float32')
				)
			else:
				# Convert data to astropy table for further use:
				self._catalog = Table(
					rows=cat,
					names=('starid', 'ra', 'dec', 'tmag'),
					dtype=('int64', 'float64', 'float64', 'float32')
				)

				# Use the WCS to find pixel coordinates of stars in mask:
				pixel_coords = self.wcs.all_world2pix(np.column_stack((self._catalog['ra'], self._catalog['dec'])), 0, ra_dec_order=True)

				# Because the TPF world coordinate solution is relative to the stamp,
				# add the pixel offset to these:
				if self.datasource.startswith('tpf'):
					pixel_coords[:,0] += self.pixel_offset_col
					pixel_coords[:,1] += self.pixel_offset_row

				# Create columns with pixel coordinates:
				col_x = Column(data=pixel_coords[:,0], name='column', dtype='float32')
				col_y = Column(data=pixel_coords[:,1], name='row', dtype='float32')

				# Subtract the positions of the edge of the current stamp:
				pixel_coords[:,0] -= self._stamp[2]
				pixel_coords[:,1] -= self._stamp[0]

				# Add the pixel positions to the catalog table:
				col_x_stamp = Column(data=pixel_coords[:,0], name='column_stamp', dtype='float32')
				col_y_stamp = Column(data=pixel_coords[:,1], name='row_stamp', dtype='float32')

				self._catalog.add_columns([col_x, col_y, col_x_stamp, col_y_stamp])

		return self._catalog

	#----------------------------------------------------------------------------------------------
	@property
	def MovementKernel(self):
		"""
		Movement Kernel which allows calculation of positions on the focal plane as a function of time.
		Instance of :py:class:`image_motion.ImageMovementKernel`.
		"""
		if self._MovementKernel is None:
			default_movement_kernel = 'wcs' # The default kernel to use - set to 'hdf5' if we should use the one from prepare instead
			if self.datasource == 'ffi' and default_movement_kernel == 'wcs' and isinstance(self.hdf['wcs'], h5py.Group):
				self._MovementKernel = ImageMovementKernel(warpmode='wcs', wcs_ref=self.wcs)
				self._MovementKernel.load_series(self.lightcurve['time'] - self.lightcurve['timecorr'], [self.hdf['wcs'][dset][0] for dset in self.hdf['wcs']])
			elif self.datasource == 'ffi' and 'movement_kernel' in self.hdf:
				self._MovementKernel = ImageMovementKernel(warpmode=self.hdf['movement_kernel'].attrs.get('warpmode'))
				self._MovementKernel.load_series(self.lightcurve['time'] - self.lightcurve['timecorr'], self.hdf['movement_kernel'])
			elif self.datasource.startswith('tpf'):
				# Create translation kernel from the positions provided in the
				# target pixel file.
				# Load kernels from FITS file:
				kernels = np.column_stack((self.tpf[1].data['POS_CORR1'], self.tpf[1].data['POS_CORR2']))
				indx = np.isfinite(self.lightcurve['time']) & np.all(np.isfinite(kernels), axis=1)
				times = self.lightcurve['time'][indx] - self.lightcurve['timecorr'][indx]
				kernels = kernels[indx]
				# Find the timestamp closest to the reference time:
				refindx = find_nearest(times, self._catalog_reference_time)
				# Rescale kernels to the reference point:
				kernels = np.column_stack((self.tpf[1].data['POS_CORR1'][indx], self.tpf[1].data['POS_CORR2'][indx]))
				kernels[:, 0] -= kernels[refindx, 0]
				kernels[:, 1] -= kernels[refindx, 1]
				# Create kernel object:
				self._MovementKernel = ImageMovementKernel(warpmode='translation')
				self._MovementKernel.load_series(times, kernels)
			else:
				# If we reached this point, we dont have enough information to
				# define the ImageMovementKernel, so we should just return the
				# unaltered catalog:
				self._MovementKernel = ImageMovementKernel(warpmode='unchanged')

		return self._MovementKernel

	#----------------------------------------------------------------------------------------------
	def catalog_attime(self, time):
		"""
		Catalog of stars, calculated at a given time-stamp, so CCD positions are
		modified according to the measured spacecraft jitter.

		Parameters:
			time (float): Time in MJD when to calculate catalog.

		Returns:
			`astropy.table.Table`: Table with the same columns as :py:meth:`catalog`,
				but with ``column``, ``row``, ``column_stamp`` and ``row_stamp`` calculated
				at the given timestamp.

		See Also:
			:py:meth:`catalog`
		"""

		# If we didn't have enough information, just return the unchanged catalog:
		if self.MovementKernel.warpmode == 'unchanged':
			return self.catalog

		# Get the reference catalog:
		xy = np.column_stack((self.catalog['column'], self.catalog['row']))

		# Lookup the position corrections in CCD coordinates:
		jitter = self.MovementKernel.interpolate(time, xy)

		# Modify the reference catalog:
		cat = deepcopy(self.catalog)
		cat['column'] += jitter[:, 0]
		cat['row'] += jitter[:, 1]
		cat['column_stamp'] += jitter[:, 0]
		cat['row_stamp'] += jitter[:, 1]

		return cat

	#----------------------------------------------------------------------------------------------
	@property
	def psf(self):
		"""
		Point Spread Function.

		Returns:
			:class:`psf.PSF`: PSF object for the given target position.

		See Also:
			:class:`psf.PSF`
		"""
		if self._psf is None:
			self._psf = PSF(self.sector, self.camera, self.ccd, self.stamp)
		return self._psf

	#----------------------------------------------------------------------------------------------
	def delete_plots(self):
		"""
		Delete all files in :py:attr:`plot_folder`.

		If plotting is not enabled, this method does nothing and will therefore
		leave any existing files in the plot folder, should it already exists.
		"""
		logger = logging.getLogger(__name__)
		if self.plot and self.plot_folder is not None:
			for f in glob.iglob(os.path.join(self.plot_folder, '*')):
				logger.debug("Deleting plot '%s'", f)
				os.unlink(f)

	#----------------------------------------------------------------------------------------------
	def report_details(self, error=None, skip_targets=None):
		"""
		Report details of the processing back to the overlying scheduler system.

		Parameters:
			error (string): Error message the be logged with the results.
			skip_targets (list): List of starids that can be safely skipped.
		"""

		if skip_targets is not None:
			self._details['skip_targets'] = skip_targets

		if error is not None:
			if 'errors' not in self._details: self._details['errors'] = []
			self._details['errors'].append(error)

	#----------------------------------------------------------------------------------------------
	def do_photometry(self):
		"""
		Run photometry algorithm.

		This should fill the :py:attr:`lightcurve` table with all relevant parameters.

		Returns:
			The status of the photometry.

		Raises:
			NotImplementedError
		"""
		raise NotImplementedError("You have to implement the actual lightcurve extraction yourself... Sorry!")

	#----------------------------------------------------------------------------------------------
	def photometry(self, *args, **kwargs):
		"""
		Run photometry.

		Will run the :py:meth:`do_photometry` method and
		check some of the output and calculate various
		performance metrics.

		See Also:
			:py:meth:`do_photometry`
		"""
		logger = logging.getLogger(__name__)

		# Run the photometry:
		self._status = self.do_photometry(*args, **kwargs)

		# Check that the status has been changed:
		if self._status == STATUS.UNKNOWN:
			raise Exception("STATUS was not set by do_photometry")

		# Calculate performance metrics if status was not an error:
		if self._status in (STATUS.OK, STATUS.WARNING):
			# Simple check that entire lightcurve is not NaN:
			if allnan(self.lightcurve['flux']):
				raise Exception("Final lightcurve fluxes are all NaNs")
			if allnan(self.lightcurve['flux_err']):
				raise Exception("Final lightcurve errors are all NaNs")

			# Pick out the part of the lightcurve that has a good quality
			# and only use this subset to calculate the diagnostic metrics:
			indx_good = TESSQualityFlags.filter(self.lightcurve['quality'])
			goodlc = self.lightcurve[indx_good]

			# Calculate the mean flux level:
			self._details['mean_flux'] = nanmedian(goodlc['flux'])

			# Convert to relative flux:
			flux = (goodlc['flux'] / self._details['mean_flux']) - 1
			flux_err = np.abs(1/self._details['mean_flux']) * goodlc['flux_err']

			# Calculate noise metrics of the relative flux:
			self._details['variance'] = nanvar(flux, ddof=1)
			self._details['rms_hour'] = rms_timescale(goodlc['time'], flux, timescale=3600/86400)
			self._details['ptp'] = nanmedian(np.abs(np.diff(flux)))

			# Calculate the median centroid position in pixel coordinates:
			self._details['pos_centroid'] = nanmedian(goodlc['pos_centroid'], axis=0)

			# Calculate variability used e.g. in CBV selection of stars:
			indx = np.isfinite(goodlc['time']) & np.isfinite(flux) & np.isfinite(flux_err)
			# Do a more robust fitting with a third-order polynomial,
			# where we are catching cases where the fitting goes bad.
			# This happens in the test-data because there are so few points.
			if np.any(indx):
				mintime = np.nanmin(goodlc['time'][indx])
				with warnings.catch_warnings():
					warnings.filterwarnings('error', category=np.RankWarning)
					try:
						p = np.polyfit(goodlc['time'][indx] - mintime, flux[indx], 3, w=1/flux_err[indx])
						detrend = np.polyval(p, goodlc['time'] - mintime)
					except np.RankWarning: # pragma: no cover
						logger.warning("Could not detrend lightcurve for variability calculation.")
						detrend = 0
			else:
				logger.warning("Could not detrend lightcurve for variability calculation.")
				detrend = 0

			# Calculate the variability as the standard deviation of the
			# polynomial-subtracted lightcurve devided by the median error:
			self._details['variability'] = nanstd(flux - detrend) / nanmedian(flux_err)

			if self.final_phot_mask is not None:
				# Calculate the total number of pixels in the mask:
				self._details['mask_size'] = int(np.sum(self.final_phot_mask))

				# Measure the total flux on the edge of the stamp,
				# if the mask is touching the edge of the stamp:
				# The np.sum here should return zero on an empty array.
				edge = np.zeros_like(self.sumimage, dtype='bool')
				edge[:, (0,-1)] = True
				edge[(0,-1), 1:-1] = True
				self._details['edge_flux'] = np.nansum(self.sumimage[self.final_phot_mask & edge])

			if self.additional_headers and 'AP_CONT' in self.additional_headers:
				self._details['contamination'] = self.additional_headers['AP_CONT'][0]

		# Unpack any errors or warnings that were sent to the logger during the photometry:
		if self.message_queue:
			if not self._details.get('errors'):
				self._details['errors'] = []
			self._details['errors'] += self.message_queue
			self.message_queue.clear()

	#----------------------------------------------------------------------------------------------
	def save_lightcurve(self, output_folder=None, version=None):
		"""
		Save generated lightcurve to file.

		Parameters:
			output_folder (string, optional): Path to directory where to save lightcurve.
				If ``None`` the directory specified in the attribute ``output_folder`` is used.
			version (integer, optional): Version number to add to the FITS header and file name.
				If not set, the :py:attr:`version` is used.

		Returns:
			string: Path to the generated file.
		"""

		# Check if another output folder was provided:
		if output_folder is None:
			output_folder = self.output_folder
		if version is None:
			if self.version is None:
				raise ValueError("VERSION has not been set")
			else:
				version = self.version

		# Make sure that the directory exists:
		os.makedirs(output_folder, exist_ok=True)

		# Create sumimage before changing the self.lightcurve object:
		SumImage = self.sumimage

		# Propergate the Background Shenanigans flags into the quality flags if
		# one was detected somewhere in the final stamp in the given timestamp:
		quality = np.zeros_like(self.lightcurve['time'], dtype='int32')
		for k, flg in enumerate(self.pixelflags):
			if np.any(flg & PixelQualityFlags.BackgroundShenanigans != 0):
				quality[k] |= CorrectorQualityFlags.BackgroundShenanigans

		# Remove timestamps that have no defined time:
		# This is a problem in the Sector 1 alert data.
		indx = np.isfinite(self.lightcurve['time'])
		self.lightcurve = self.lightcurve[indx]

		# Get the current date for the files:
		now = datetime.datetime.now()

		# Primary FITS header:
		hdu = fits.PrimaryHDU()
		hdu.header['NEXTEND'] = (3 + int(hasattr(self, 'halo_weightmap')), 'number of standard extensions')
		hdu.header['EXTNAME'] = ('PRIMARY', 'name of extension')
		hdu.header['ORIGIN'] = ('TASOC/Aarhus', 'institution responsible for creating this file')
		hdu.header['DATE'] = (now.strftime("%Y-%m-%d"), 'date the file was created')
		hdu.header['TELESCOP'] = ('TESS', 'telescope')
		hdu.header['INSTRUME'] = ('TESS Photometer', 'detector type')
		hdu.header['FILTER'] = ('TESS', 'Photometric bandpass filter')
		hdu.header['OBJECT'] = ("TIC {0:d}".format(self.starid), 'string version of TICID')
		hdu.header['TICID'] = (self.starid, 'unique TESS target identifier')
		hdu.header['CAMERA'] = (self.camera, 'Camera number')
		hdu.header['CCD'] = (self.ccd, 'CCD number')
		hdu.header['SECTOR'] = (self.sector, 'Observing sector')

		# Versions:
		hdu.header['PROCVER'] = (__version__, 'Version of photometry pipeline')
		hdu.header['FILEVER'] = ('1.4', 'File format version')
		hdu.header['DATA_REL'] = (self.data_rel, 'Data release number')
		hdu.header['VERSION'] = (version, 'Version of the processing')
		hdu.header['PHOTMET'] = (self.method, 'Photometric method used')

		# Object properties:
		if self.target['pm_ra'] is None or self.target['pm_decl'] is None:
			pmtotal = fits.card.Undefined()
		else:
			pmtotal = np.sqrt(self.target['pm_ra']**2 + self.target['pm_decl']**2)

		hdu.header['RADESYS'] = ('ICRS', 'reference frame of celestial coordinates')
		hdu.header['EQUINOX'] = (2000.0, 'equinox of celestial coordinate system')
		hdu.header['RA_OBJ'] = (self.target['ra_J2000'], '[deg] Right ascension')
		hdu.header['DEC_OBJ'] = (self.target['decl_J2000'], '[deg] Declination')
		hdu.header['PMRA'] = (fits.card.Undefined() if not self.target['pm_ra'] else self.target['pm_ra'], '[mas/yr] RA proper motion')
		hdu.header['PMDEC'] = (fits.card.Undefined() if not self.target['pm_decl'] else self.target['pm_decl'], '[mas/yr] Dec proper motion')
		hdu.header['PMTOTAL'] = (pmtotal, '[mas/yr] total proper motion')
		hdu.header['TESSMAG'] = (self.target['tmag'], '[mag] TESS magnitude')
		hdu.header['TEFF'] = (fits.card.Undefined() if not self.target['teff'] else self.target['teff'], '[K] Effective temperature')
		hdu.header['TICVER'] = (self.ticver, 'TESS Input Catalog version')

		# Cosmic ray headers:
		hdu.header['CRMITEN'] = (self.header['CRMITEN'], 'spacecraft cosmic ray mitigation enabled')
		hdu.header['CRBLKSZ'] = (self.header['CRBLKSZ'], '[exposures] s/c cosmic ray mitigation block siz')
		hdu.header['CRSPOC'] = (self.header['CRSPOC'], 'SPOC cosmic ray cleaning enabled')

		# Add K2P2 Settings to the header of the file:
		if self.additional_headers:
			for key, value in self.additional_headers.items():
				hdu.header[key] = value

		# Add Data Validation header, which will be filled later on:
		hdu.header['DATAVAL'] = (0, 'Data validation flags')

		# Make binary table:
		# Define table columns:
		c1 = fits.Column(name='TIME', format='D', disp='D14.7', unit='BJD - 2457000, days', array=self.lightcurve['time'])
		c2 = fits.Column(name='TIMECORR', format='E', disp='E13.6', unit='d', array=self.lightcurve['timecorr'])
		c3 = fits.Column(name='CADENCENO', format='J', disp='I10', array=self.lightcurve['cadenceno'])
		c4 = fits.Column(name='FLUX_RAW', format='D', disp='E26.17', unit='e-/s', array=self.lightcurve['flux'])
		c5 = fits.Column(name='FLUX_RAW_ERR', format='D', disp='E26.17', unit='e-/s', array=self.lightcurve['flux_err'])
		c6 = fits.Column(name='FLUX_BKG', format='D', disp='E26.17', unit='e-/s', array=self.lightcurve['flux_background'])
		c7 = fits.Column(name='FLUX_CORR', format='D', disp='E26.17', unit='ppm', array=np.full_like(self.lightcurve['time'], np.nan))
		c8 = fits.Column(name='FLUX_CORR_ERR', format='D', disp='E26.17', unit='ppm', array=np.full_like(self.lightcurve['time'], np.nan))
		c9 = fits.Column(name='QUALITY', format='J', disp='B16.16', array=quality)
		c10 = fits.Column(name='PIXEL_QUALITY', format='J', disp='B16.16', array=self.lightcurve['quality'])
		c11 = fits.Column(name='MOM_CENTR1', format='D', disp='F10.5', unit='pixels', array=self.lightcurve['pos_centroid'][:, 0]) # column
		c12 = fits.Column(name='MOM_CENTR2', format='D', disp='F10.5', unit='pixels', array=self.lightcurve['pos_centroid'][:, 1]) # row
		c13 = fits.Column(name='POS_CORR1', format='D', disp='F14.7', unit='pixels', array=self.lightcurve['pos_corr'][:, 0]) # column
		c14 = fits.Column(name='POS_CORR2', format='D', disp='F14.7', unit='pixels', array=self.lightcurve['pos_corr'][:, 1]) # row

		tbhdu = fits.BinTableHDU.from_columns([c1, c2, c3, c4, c5, c6, c7, c8, c9, c10, c11, c12, c13, c14], name='LIGHTCURVE')

		# Add proper comments on all the table headers:
		tbhdu.header.comments['TTYPE1'] = 'column title: data time stamps'
		tbhdu.header.comments['TFORM1'] = 'column format: 64-bit floating point'
		tbhdu.header.comments['TUNIT1'] = 'column units: Barycenter corrected TESS Julian'
		tbhdu.header.comments['TDISP1'] = 'column display format'

		tbhdu.header.comments['TTYPE2'] = 'column title: barycenter - timeslice correction'
		tbhdu.header.comments['TFORM2'] = 'column format: 32-bit floating point'
		tbhdu.header.comments['TUNIT2'] = 'column units: day'
		tbhdu.header.comments['TDISP2'] = 'column display format'

		tbhdu.header.comments['TTYPE3'] = 'column title: unique cadence number'
		tbhdu.header.comments['TFORM3'] = 'column format: signed 32-bit integer'
		tbhdu.header.comments['TDISP3'] = 'column display format'

		tbhdu.header.comments['TTYPE4'] = 'column title: photometric flux'
		tbhdu.header.comments['TFORM4'] = 'column format: 64-bit floating point'
		tbhdu.header.comments['TUNIT4'] = 'column units: electrons per second'
		tbhdu.header.comments['TDISP4'] = 'column display format'

		tbhdu.header.comments['TTYPE5'] = 'column title: photometric flux error'
		tbhdu.header.comments['TFORM5'] = 'column format: 64-bit floating point'
		tbhdu.header.comments['TUNIT5'] = 'column units: electrons per second'
		tbhdu.header.comments['TDISP5'] = 'column display format'

		tbhdu.header.comments['TTYPE6'] = 'column title: photometric background flux'
		tbhdu.header.comments['TFORM6'] = 'column format: 64-bit floating point'
		tbhdu.header.comments['TUNIT6'] = 'column units: electrons per second'
		tbhdu.header.comments['TDISP6'] = 'column display format'

		tbhdu.header.comments['TTYPE7'] = 'column title: corrected photometric flux'
		tbhdu.header.comments['TFORM7'] = 'column format: 64-bit floating point'
		tbhdu.header.comments['TUNIT7'] = 'column units: rel. flux in parts-per-million'
		tbhdu.header.comments['TDISP7'] = 'column display format'

		tbhdu.header.comments['TTYPE8'] = 'column title: corrected photometric flux error'
		tbhdu.header.comments['TFORM8'] = 'column format: 64-bit floating point'
		tbhdu.header.comments['TUNIT8'] = 'column units: parts-per-million'
		tbhdu.header.comments['TDISP8'] = 'column display format'

		tbhdu.header.comments['TTYPE9'] = 'column title: photometry quality flags'
		tbhdu.header.comments['TFORM9'] = 'column format: signed 32-bit integer'
		tbhdu.header.comments['TDISP9'] = 'column display format'

		tbhdu.header.comments['TTYPE10'] = 'column title: pixel quality flags'
		tbhdu.header.comments['TFORM10'] = 'column format: signed 32-bit integer'
		tbhdu.header.comments['TDISP10'] = 'column display format'

		tbhdu.header.comments['TTYPE11'] = 'column title: moment-derived column centroid'
		tbhdu.header.comments['TFORM11'] = 'column format: 64-bit floating point'
		tbhdu.header.comments['TUNIT11'] = 'column units: pixels'
		tbhdu.header.comments['TDISP11'] = 'column display format'

		tbhdu.header.comments['TTYPE12'] = 'column title: moment-derived row centroid'
		tbhdu.header.comments['TFORM12'] = 'column format: 64-bit floating point'
		tbhdu.header.comments['TUNIT12'] = 'column units: pixels'
		tbhdu.header.comments['TDISP12'] = 'column display format'

		tbhdu.header.comments['TTYPE13'] = 'column title: column position correction'
		tbhdu.header.comments['TFORM13'] = 'column format: 64-bit floating point'
		tbhdu.header.comments['TUNIT13'] = 'column units: pixels'
		tbhdu.header.comments['TDISP13'] = 'column display format'

		tbhdu.header.comments['TTYPE14'] = 'column title: row position correction'
		tbhdu.header.comments['TFORM14'] = 'column format: 64-bit floating point'
		tbhdu.header.comments['TUNIT14'] = 'column units: pixels'
		tbhdu.header.comments['TDISP14'] = 'column display format'

		tbhdu.header.set('INHERIT', True, 'inherit the primary header', after='TFIELDS')

		# Timestamps of start and end of timeseries:
		tdel = self.cadence/86400
		tstart = self.lightcurve['time'][0] - tdel/2
		tstop = self.lightcurve['time'][-1] + tdel/2
		tstart_tm = Time(tstart, 2457000, format='jd', scale='tdb')
		tstop_tm = Time(tstop, 2457000, format='jd', scale='tdb')
		telapse = tstop - tstart

		frametime = 2.0
		int_time = 1.98
		readtime = 0.02
		if self.header['CRMITEN']:
			deadc = (int_time * 2/self.header['CRBLKSZ']) / frametime
		else:
			deadc = int_time / frametime

		# Headers related to time to be added to LIGHTCURVE extension:
		tbhdu.header['TIMEREF'] = ('SOLARSYSTEM', 'barycentric correction applied to times')
		tbhdu.header['TIMESYS'] = ('TDB', 'time system is Barycentric Dynamical Time (TDB)')
		tbhdu.header['BJDREFI'] = (2457000, 'integer part of BTJD reference date')
		tbhdu.header['BJDREFF'] = (0.0, 'fraction of the day in BTJD reference date')
		tbhdu.header['TIMEUNIT'] = ('d', 'time unit for TIME, TSTART and TSTOP')
		tbhdu.header['TSTART'] = (tstart, 'observation start time in BTJD')
		tbhdu.header['TSTOP'] = (tstop, 'observation stop time in BTJD')
		tbhdu.header['DATE-OBS'] = (tstart_tm.utc.isot, 'TSTART as UTC calendar date')
		tbhdu.header['DATE-END'] = (tstop_tm.utc.isot, 'TSTOP as UTC calendar date')
		tbhdu.header['MJD-BEG'] = (tstart_tm.mjd, 'observation start time in MJD')
		tbhdu.header['MJD-END'] = (tstop_tm.mjd, 'observation start time in MJD')
		tbhdu.header['TELAPSE'] = (telapse, '[d] TSTOP - TSTART')
		tbhdu.header['LIVETIME'] = (telapse*deadc, '[d] TELAPSE multiplied by DEADC')
		tbhdu.header['DEADC'] = (deadc, 'deadtime correction')
		tbhdu.header['EXPOSURE'] = (telapse*deadc, '[d] time on source')
		tbhdu.header['XPOSURE'] = (frametime*deadc*self.num_frm, '[s] Duration of exposure')
		tbhdu.header['TIMEPIXR'] = (0.5, 'bin time beginning=0 middle=0.5 end=1')
		tbhdu.header['TIMEDEL'] = (tdel, '[d] time resolution of data')
		tbhdu.header['INT_TIME'] = (int_time, '[s] photon accumulation time per frame')
		tbhdu.header['READTIME'] = (readtime, '[s] readout time per frame')
		tbhdu.header['FRAMETIM'] = (frametime, '[s] frame time (INT_TIME + READTIME)')
		tbhdu.header['NUM_FRM'] = (self.num_frm, 'number of frames per time stamp')
		tbhdu.header['NREADOUT'] = (self.n_readout, 'number of read per cadence')

		# Make aperture image:
		mask = self.aperture
		if self.final_phot_mask is not None:
			mask[self.final_phot_mask] |= 2
		if self.final_position_mask is not None:
			mask[self.final_position_mask] |= 8

		# Construct FITS header for image extensions:
		if self.datasource == 'ffi':
			ir1, ir2, ic1, ic2 = self._stamp
		else:
			ir1 = self._stamp[0] - self._max_stamp[0]
			ir2 = self._stamp[1] - self._max_stamp[0]
			ic1 = self._stamp[2] - self._max_stamp[2]
			ic2 = self._stamp[3] - self._max_stamp[2]

		wcs = self.wcs[ir1:ir2, ic1:ic2]
		header = wcs.to_header(relax=True)
		header.set('INHERIT', True, 'inherit the primary header', before=0) # Add inherit header

		# Create aperture image extension:
		img_aperture = fits.ImageHDU(data=mask, header=header, name='APERTURE')

		# Make sumimage image:
		img_sumimage = fits.ImageHDU(data=SumImage, header=header, name="SUMIMAGE")

		# List of the HDUs what will be put into the FITS file:
		hdus = [hdu, tbhdu, img_sumimage, img_aperture]

		# For Halo photometry, also add the weightmap to the FITS file:
		if hasattr(self, 'halo_weightmap'):
			# Create binary table to hold the list of weightmaps for halo photometry:
			c1 = fits.Column(name='CADENCENO1', format='J', array=self.halo_weightmap['initial_cadence'])
			c2 = fits.Column(name='CADENCENO2', format='J', array=self.halo_weightmap['final_cadence'])
			c3 = fits.Column(name='SAT_PIXELS', format='J', array=self.halo_weightmap['sat_pixels'])
			c4 = fits.Column(
				name='WEIGHTMAP',
				format='%dE' % np.prod(SumImage.shape),
				dim='(%d,%d)' % (SumImage.shape[1], SumImage.shape[0]),
				array=self.halo_weightmap['weightmap']
			)

			wm = fits.BinTableHDU.from_columns([c1, c2, c3, c4], header=header, name='WEIGHTMAP')

			wm.header['TTYPE1'] = ('CADENCENO1', 'column title: first cadence number')
			wm.header['TFORM1'] = ('J', 'column format: signed 32-bit integer')
			wm.header['TDISP1'] = ('I10', 'column display format')

			wm.header['TTYPE2'] = ('CADENCENO2', 'column title: last cadence number')
			wm.header['TFORM2'] = ('J', 'column format: signed 32-bit integer')
			wm.header['TDISP2'] = ('I10', 'column display format')

			wm.header['TTYPE3'] = ('SAT_PIXELS', 'column title: Saturated pixels')
			wm.header['TFORM3'] = ('J', 'column format: signed 32-bit integer')
			wm.header['TDISP3'] = ('I10', 'column display format')

			wm.header['TTYPE4'] = ('WEIGHTMAP', 'column title: Weightmap')
			wm.header.comments['TFORM4'] = 'column format: image of 32-bit floating point'
			wm.header['TDISP4'] = ('E14.7', 'column display format')
			wm.header.comments['TDIM4'] = 'column dimensions: pixel aperture array'

			# Add the new table to the list of HDUs:
			hdus.append(wm)

		# File name to save the lightcurve under:
		filename = 'tess{starid:011d}-s{sector:03d}-{camera:d}-{ccd:d}-c{cadence:04d}-dr{datarel:02d}-v{version:02d}-tasoc_lc.fits.gz'.format(
			starid=self.starid,
			sector=self.sector,
			camera=self.camera,
			ccd=self.ccd,
			cadence=self.cadence,
			datarel=self.data_rel,
			version=version
		)

		# Write to file:
		filepath = os.path.join(output_folder, filename)
		with fits.HDUList(hdus) as hdulist:
			hdulist.writeto(filepath, checksum=True, overwrite=True)

		# Store the output file in the details object for future reference:
		if os.path.realpath(output_folder).startswith(os.path.realpath(self.input_folder)):
			self._details['filepath_lightcurve'] = os.path.relpath(filepath, os.path.abspath(self.input_folder)).replace('\\', '/')
		else:
			self._details['filepath_lightcurve'] = os.path.relpath(filepath, self.output_folder_base).replace('\\', '/')

		return filepath<|MERGE_RESOLUTION|>--- conflicted
+++ resolved
@@ -112,18 +112,11 @@
 			output_folder (str): Root directory where output files are saved.
 			datasource (str): Source of the data. Options are ``'ffi'`` or ``'tpf'``.
 				Default is ``'ffi'``.
-<<<<<<< HEAD
-			plot (boolean, optional): Create plots as part of the output. Default is ``False``.
-			camera (integer, optional): TESS camera (1-4) to load target from (Only used for FFIs).
-			ccd (integer, optional): TESS CCD (1-4) to load target from (Only used for FFIs).
-			cadence (int, optional): Not used for ``datasource='ffi'``.
-			cache (string, optional): Optional values are ``'none'``, ``'full'``
-=======
 			plot (bool): Create plots as part of the output. Default is ``False``.
 			camera (int): TESS camera (1-4) to load target from (Only used for FFIs).
 			ccd (int): TESS CCD (1-4) to load target from (Only used for FFIs).
+			cadence (int, optional): Not used for ``datasource='ffi'``.
 			cache (str): Optional values are ``'none'``, ``'full'``
->>>>>>> 1f5b9aab
 				or ``'basic'`` (Default).
 			version (int): Data release number to be added to headers. Default=5.
 
