--- conflicted
+++ resolved
@@ -29,12 +29,8 @@
 from astropy.time import Time
 from astropy.wcs import WCS
 import enum
-<<<<<<< HEAD
 from scipy.interpolate import interp1d
-from bottleneck import replace, nanmedian, nanvar, nanstd
-=======
 from bottleneck import replace, nanmedian, nanvar, nanstd, allnan
->>>>>>> 938e6c9b
 from .image_motion import ImageMovementKernel
 from .quality import TESSQualityFlags, PixelQualityFlags, CorrectorQualityFlags
 from .utilities import find_tpf_files, find_hdf5_files, find_catalog_files, rms_timescale, find_nearest
