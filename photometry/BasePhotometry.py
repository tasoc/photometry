#!/usr/bin/env python
# -*- coding: utf-8 -*-
"""
The basic photometry class for the TASOC Photometry pipeline.
All other specific photometric algorithms will inherit from BasePhotometry.

.. codeauthor:: Rasmus Handberg <rasmush@phys.au.dk>
"""

import numpy as np
import h5py
import sqlite3
import logging
import datetime
import os.path
import glob
import contextlib
import warnings
from copy import deepcopy
from astropy._erfa.core import ErfaWarning
from astropy.io import fits
from astropy.table import Table, Column
from astropy import units
import astropy.coordinates as coord
from astropy.time import Time
from astropy.wcs import WCS
import enum
from bottleneck import nanmedian, nanvar, nanstd, allnan
from .image_motion import ImageMovementKernel
from .quality import TESSQualityFlags, PixelQualityFlags, CorrectorQualityFlags
from .utilities import (find_tpf_files, find_hdf5_files, find_catalog_files, rms_timescale,
	find_nearest, ListHandler)
from .catalog import catalog_sqlite_search_footprint
from .plots import plot_image, plt, save_figure
from .spice import TESS_SPICE
from .version import get_version

# Filter out annoying warnings:
warnings.filterwarnings('ignore', category=FutureWarning)
warnings.filterwarnings('ignore', category=ErfaWarning, module="astropy")

__version__ = get_version()

__docformat__ = 'restructuredtext'

hdf5_cache = {}

#--------------------------------------------------------------------------------------------------
@enum.unique
class STATUS(enum.Enum):
	"""
	Status indicator of the status of the photometry.
	"""
	UNKNOWN = 0 #: The status is unknown. The actual calculation has not started yet.
	STARTED = 6 #: The calculation has started, but not yet finished.
	OK = 1      #: Everything has gone well.
	ERROR = 2   #: Encountered a catastrophic error that I could not recover from.
	WARNING = 3 #: Something is a bit fishy. Maybe we should try again with a different algorithm?
	ABORT = 4   #: The calculation was aborted.
	SKIPPED = 5 #: The target was skipped because the algorithm found that to be the best solution.

#--------------------------------------------------------------------------------------------------
class BasePhotometry(object):
	"""
	The basic photometry class for the TASOC Photometry pipeline.
	All other specific photometric algorithms will inherit from this.

	Attributes:
		starid (int): TIC number of star being processed.
		input_folder (str): Root directory where files are loaded from.
		output_folder (str): Root directory where output files are saved.
		plot (bool): Indicates wheter plots should be created as part of the output.
		plot_folder (str): Directory where plots are saved to.
		method (str): String indication the method of photometry.

		sector (int): TESS observing sector.
		camera (int): TESS camera (1-4).
		ccd (int): TESS CCD (1-4).
		n_readout (int): Number of frames co-added in each timestamp.

		target (dict): Catalog information about the main target.
		target_mag (float): TESS magnitude of the main target.
		target_pos_ra (float): Right ascension of the main target at time of observation.
		target_pos_dec (float): Declination of the main target at time of observation.
		target_pos_ra_J2000 (float): Right ascension of the main target at J2000.
		target_pos_dec_J2000 (float): Declination of the main target at J2000.
		target_pos_column (float): Main target CCD column position.
		target_pos_row (float): Main target CCD row position.
		target_pos_column_stamp (float): Main target CCD column position in stamp.
		target_pos_row_stamp (float): Main target CCD row position in stamp.
		wcs (:class:`astropy.wcs.WCS`): World Coordinate system solution.

		lightcurve (:class:`astropy.table.Table`): Table to be filled with an extracted lightcurve.
		final_phot_mask (numpy.ndarray): Mask indicating which pixels were used in extraction of
			lightcurve. ``True`` if used, ``False`` otherwise.
		final_position_mask (numpy.ndarray): Mask indicating which pixels were used in extraction
			of positions. ``True`` if used, ``False`` otherwise.
		additional_headers (dict): Additional headers to be included in FITS files.

	.. codeauthor:: Rasmus Handberg <rasmush@phys.au.dk>
	"""

	#----------------------------------------------------------------------------------------------
	def __init__(self, starid, input_folder, output_folder, datasource='ffi',
		sector=None, camera=None, ccd=None, plot=False, cache='basic', version=5):
		"""
		Initialize the photometry object.

		Parameters:
			starid (int): TIC number of star to be processed.
			input_folder (string): Root directory where files are loaded from.
			output_folder (string): Root directory where output files are saved.
			datasource (string, optional): Source of the data. Options are ``'ffi'`` or ``'tpf'``.
				Default is ``'ffi'``.
			plot (boolean, optional): Create plots as part of the output. Default is ``False``.
			camera (integer, optional): TESS camera (1-4) to load target from (Only used for FFIs).
			ccd (integer, optional): TESS CCD (1-4) to load target from (Only used for FFIs).
			cache (string, optional): Optional values are ``'none'``, ``'full'``
				or ``'basic'`` (Default).
			version (integer): Data release number to be added to headers. Default=5.

		Raises:
			OSError: If starid could not be found in catalog.
			FileNotFoundError: If input file (HDF5, TPF, Catalog) could not be found.
			ValueError: On invalid datasource.
			ValueError: If ``camera`` and ``ccd`` is not provided together with ``datasource='ffi'``.
		"""

		logger = logging.getLogger(__name__)

		if datasource != 'ffi' and not datasource.startswith('tpf'):
			raise ValueError("Invalid datasource: '%s'" % datasource)
		if cache not in ('basic', 'none', 'full'):
			raise ValueError("Invalid cache: '%s'" % cache)

		# Store the input:
		self.starid = starid
		self.input_folder = os.path.abspath(os.path.dirname(input_folder))
		self.output_folder_base = os.path.abspath(output_folder)
		self.plot = plot
		self.datasource = datasource
		self.version = version

<<<<<<< HEAD
		# Extract which photmetric method that is being used by checking the
		# name of the class that is running:
		self.method = {
			'BasePhotometry': 'base',
			'AperturePhotometry': 'aperture',
			'PSFPhotometry': 'psf',
			'LinPSFPhotometry': 'linpsf',
			'HaloPhotometry': 'halo'
		}.get(self.__class__.__name__, None)

		logger.info('STARID = %d, DATASOURCE = %s, METHOD = %s',
			self.starid, self.datasource, self.method)
=======
		# Further checks of inputs:
		if not os.path.isdir(self.input_folder):
			raise FileNotFoundError("Not a valid input directory: '%s'" % self.input_folder)

		logger.info('STARID = %d, DATASOURCE = %s', self.starid, self.datasource)
>>>>>>> 3b8927e2

		self._status = STATUS.UNKNOWN
		self._details = {}
		self.tpf = None
		self.hdf = None
		self._MovementKernel = None
		self._images_cube_full = None
		self._images_err_cube_full = None
		self._backgrounds_cube_full = None
		self._pixelflags_cube_full = None
		self._sumimage_full = None

		# Add a ListHandler to the logging of the corrections module.
		# This is needed to catch any errors and warnings made by the correctors
		# for ultimately storing them in the TODO-file.
		# https://stackoverflow.com/questions/36408496/python-logging-handler-to-append-to-list
		self.message_queue = []
		handler = ListHandler(message_queue=self.message_queue, level=logging.WARNING)
		formatter = logging.Formatter('%(levelname)s: %(message)s')
		handler.setFormatter(formatter)
		logging.getLogger('photometry').addHandler(handler)

		# Directory where output files will be saved:
		self.output_folder = os.path.join(
			self.output_folder_base,
			self.datasource[:3], # Only three first characters for cases with "tpf:XXXXXX"
			'{0:011d}'.format(self.starid)[:5]
		)

		# Set directory where diagnostics plots should be saved to:
		self.plot_folder = None
		if self.plot:
			self.plot_folder = os.path.join(self.output_folder, 'plots', '{0:011d}'.format(self.starid))
			os.makedirs(self.plot_folder, exist_ok=True)

		# Init table that will be filled with lightcurve stuff:
		self.lightcurve = Table()

		if self.datasource == 'ffi':
			# The camera and CCD should also come as input
			# They will be needed to find the correct input files
			if sector is None or camera is None or ccd is None:
				raise ValueError("SECTOR, CAMERA and CCD keywords must be provided for FFI targets.")

			self.sector = sector # TESS observing sector.
			self.camera = camera # TESS camera.
			self.ccd = ccd # TESS CCD.

			logger.debug('SECTOR = %s', self.sector)
			logger.debug('CAMERA = %s', self.camera)
			logger.debug('CCD = %s', self.ccd)

			# Load stuff from the common HDF5 file:
			filepath_hdf5 = find_hdf5_files(self.input_folder, sector=self.sector, camera=self.camera, ccd=self.ccd)
			if len(filepath_hdf5) != 1:
				raise FileNotFoundError("HDF5 File not found. SECTOR=%d, CAMERA=%d, CCD=%d" % (self.sector, self.camera, self.ccd))
			filepath_hdf5 = filepath_hdf5[0]
			self.filepath_hdf5 = filepath_hdf5

			logger.debug("CACHE = %s", cache)
			load_into_cache = False
			if cache == 'none':
				attrs = {}
				load_into_cache = True
			else:
				global hdf5_cache
				if filepath_hdf5 not in hdf5_cache:
					hdf5_cache[filepath_hdf5] = {}
					load_into_cache = True
				elif cache == 'full' and hdf5_cache[filepath_hdf5].get('_images_cube_full') is None:
					load_into_cache = True
				attrs = hdf5_cache[filepath_hdf5] # Pointer to global variable

			# Open the HDF5 file for reading if we are not holding everything in memory:
			if load_into_cache or cache != 'full':
				self.hdf = h5py.File(filepath_hdf5, 'r')

			if load_into_cache:
				logger.debug('Loading basic data into cache...')

				# Start filling out the basic vectors:
				self.lightcurve['time'] = Column(self.hdf['time'], description='Time', dtype='float64', unit='TBJD')
				N = len(self.lightcurve['time'])
				self.lightcurve['cadenceno'] = Column(self.hdf['cadenceno'], description='Cadence number', dtype='int32')
				self.lightcurve['quality'] = Column(self.hdf['quality'], description='Quality flags', dtype='int32')
				if 'timecorr' in self.hdf:
					self.lightcurve['timecorr'] = Column(self.hdf['timecorr'], description='Barycentric time correction', unit='days', dtype='float32')
				else:
					self.lightcurve['timecorr'] = Column(np.zeros(N, dtype='float32'), description='Barycentric time correction', unit='days', dtype='float32')
				attrs['lightcurve'] = self.lightcurve

				# World Coordinate System solution:
				if isinstance(self.hdf['wcs'], h5py.Group):
					refindx = self.hdf['wcs'].attrs['ref_frame']
					hdr_string = self.hdf['wcs']['%04d' % refindx][0]
				else:
					hdr_string = self.hdf['wcs'][0]
				if not isinstance(hdr_string, str): hdr_string = hdr_string.decode("utf-8") # For Python 3
				self.wcs = WCS(header=fits.Header().fromstring(hdr_string), relax=True) # World Coordinate system solution.
				attrs['wcs'] = self.wcs

				# Get shape of sumimage from hdf5 file:
				attrs['_max_stamp'] = (0, self.hdf['sumimage'].shape[0], 0, self.hdf['sumimage'].shape[1])
				attrs['pixel_offset_row'] = self.hdf['images'].attrs.get('PIXEL_OFFSET_ROW', 0)
				attrs['pixel_offset_col'] = self.hdf['images'].attrs.get('PIXEL_OFFSET_COLUMN', 44) # Default for TESS data

				# Get info for psf fit Gaussian statistic:
				attrs['readnoise'] = self.hdf['images'].attrs.get('READNOIS', 10)
				attrs['gain'] = self.hdf['images'].attrs.get('GAIN', 100)
				attrs['num_frm'] = self.hdf['images'].attrs.get('NUM_FRM', 900) # Number of frames co-added in each timestamp (Default=TESS).
				attrs['n_readout'] = self.hdf['images'].attrs.get('NREADOUT', int(attrs['num_frm']*(1-2/self.hdf['images'].attrs.get('CRBLKSZ', np.inf)))) # Number of readouts

				# Load MovementKernel into memory:
				attrs['_MovementKernel'] = self.MovementKernel

				# The full sum-image:
				attrs['_sumimage_full'] = np.asarray(self.hdf['sumimage'])

				# If we are doing a full cache (everything in memory) load the image cubes as well.
				# Note that this will take up A LOT of memory!
				if cache == 'full':
					logger.warning('Loading full image cubes into cache...')
					hdf5_cache[filepath_hdf5]['_images_cube_full'] = np.empty((attrs['_max_stamp'][1], attrs['_max_stamp'][3], N), dtype='float32')
					hdf5_cache[filepath_hdf5]['_images_err_cube_full'] = np.empty((attrs['_max_stamp'][1], attrs['_max_stamp'][3], N), dtype='float32')
					hdf5_cache[filepath_hdf5]['_backgrounds_cube_full'] = np.empty((attrs['_max_stamp'][1], attrs['_max_stamp'][3], N), dtype='float32')
					hdf5_cache[filepath_hdf5]['_pixelflags_cube_full'] = np.empty((attrs['_max_stamp'][1], attrs['_max_stamp'][3], N), dtype='uint8')
					for k in range(N):
						hdf5_cache[filepath_hdf5]['_images_cube_full'][:, :, k] = self.hdf['images/%04d' % k]
						hdf5_cache[filepath_hdf5]['_images_err_cube_full'][:, :, k] = self.hdf['images_err/%04d' % k]
						hdf5_cache[filepath_hdf5]['_backgrounds_cube_full'][:, :, k] = self.hdf['backgrounds/%04d' % k]
						hdf5_cache[filepath_hdf5]['_pixelflags_cube_full'][:, :, k] = self.hdf['pixelflags/%04d' % k]

					# We dont need the file anymore!
					self.hdf.close()
					self.hdf = None
			else:
				logger.debug('Loaded data from cache!')

			# Set all the attributes from the cache:
			# TODO: Does this create copies of data - if so we should mayde delete "attrs" again?
			for key, value in attrs.items():
				setattr(self, key, value)

		elif self.datasource.startswith('tpf'):
			# If the datasource was specified as 'tpf:starid' it means
			# that we should load from the specified starid instead of
			# the starid of the current main target.
			if self.datasource.startswith('tpf:'):
				starid_to_load = int(self.datasource[4:])
				self.datasource = 'tpf'
			else:
				starid_to_load = self.starid

			# Find the target pixel file for this star:
			fname = find_tpf_files(self.input_folder, sector=sector, starid=starid_to_load)
			if len(fname) == 1:
				fname = fname[0]
			elif len(fname) == 0:
				raise FileNotFoundError("Target Pixel File not found")
			elif len(fname) > 1:
				raise OSError("Multiple Target Pixel Files found matching pattern")

			# Open the FITS file:
			self.tpf = fits.open(fname, mode='readonly', memmap=True)

			# Load sector, camera and CCD from the FITS header:
			self.sector = self.tpf[0].header['SECTOR']
			self.camera = self.tpf[0].header['CAMERA']
			self.ccd = self.tpf[0].header['CCD']

			# Fix for timestamps that are not defined. Simply remove them from the table:
			# This is seen in some file from sector 1.
			indx_good_times = np.isfinite(self.tpf['PIXELS'].data['TIME'])
			self.tpf['PIXELS'].data = self.tpf['PIXELS'].data[indx_good_times]

			# Extract the relevant information from the FITS file:
			self.lightcurve['time'] = Column(self.tpf['PIXELS'].data['TIME'], description='Time', dtype='float64', unit='TBJD')
			self.lightcurve['timecorr'] = Column(self.tpf['PIXELS'].data['TIMECORR'], description='Barycentric time correction', unit='days', dtype='float32')
			self.lightcurve['cadenceno'] = Column(self.tpf['PIXELS'].data['CADENCENO'], description='Cadence number', dtype='int32')
			self.lightcurve['quality'] = Column(self.tpf['PIXELS'].data['QUALITY'], description='Quality flags', dtype='int32')

			# World Coordinate System solution:
			self.wcs = WCS(header=self.tpf['APERTURE'].header, relax=True)

			# Get the positions of the stamp from the FITS header:
			self._max_stamp = (
				self.tpf['APERTURE'].header['CRVAL2P'] - 1,
				self.tpf['APERTURE'].header['CRVAL2P'] - 1 + self.tpf[2].header['NAXIS2'],
				self.tpf['APERTURE'].header['CRVAL1P'] - 1,
				self.tpf['APERTURE'].header['CRVAL1P'] - 1 + self.tpf[2].header['NAXIS1']
			)
			self.pixel_offset_row = self.tpf['APERTURE'].header['CRVAL2P'] - 1
			self.pixel_offset_col = self.tpf['APERTURE'].header['CRVAL1P'] - 1

			logger.debug(
				'Max stamp size: (%d, %d)',
				self._max_stamp[1] - self._max_stamp[0],
				self._max_stamp[3] - self._max_stamp[2]
			)

			# Get info for psf fit Gaussian statistic:
			self.readnoise = self.tpf['PIXELS'].header.get('READNOIA', 10) # FIXME: This only loads readnoise from channel A!
			self.gain = self.tpf['PIXELS'].header.get('GAINA', 100) # FIXME: This only loads gain from channel A!
			self.num_frm = self.tpf['PIXELS'].header.get('NUM_FRM', 60) # Number of frames co-added in each timestamp.
			self.n_readout = self.tpf['PIXELS'].header.get('NREADOUT', 48) # Number of frames co-added in each timestamp.

			# Load stuff from the common HDF5 file:
			filepath_hdf5 = find_hdf5_files(self.input_folder, sector=self.sector, camera=self.camera, ccd=self.ccd)
			if len(filepath_hdf5) != 1:
				raise FileNotFoundError("HDF5 File not found. SECTOR=%d, CAMERA=%d, CCD=%d" % (self.sector, self.camera, self.ccd))
			filepath_hdf5 = filepath_hdf5[0]
			self.hdf = h5py.File(filepath_hdf5, 'r')

		else:
			raise ValueError("Invalid datasource: '%s'" % self.datasource)

		# The file to load the star catalog from:
		self.catalog_file = find_catalog_files(self.input_folder, sector=self.sector, camera=self.camera, ccd=self.ccd)
		self._catalog = None
		logger.debug('Catalog file: %s', self.catalog_file)
		if len(self.catalog_file) != 1:
			raise FileNotFoundError("Catalog file not found: SECTOR=%s, CAMERA=%s, CCD=%s" % (self.sector, self.camera, self.ccd))
		self.catalog_file = self.catalog_file[0]

		# Load information about main target:
		with contextlib.closing(sqlite3.connect(self.catalog_file)) as conn:
			conn.row_factory = sqlite3.Row
			cursor = conn.cursor()
			cursor.execute("SELECT ra,decl,ra_J2000,decl_J2000,pm_ra,pm_decl,tmag,teff FROM catalog WHERE starid={0:d};".format(self.starid))
			target = cursor.fetchone()
			if target is None:
				raise OSError("Star could not be found in catalog: {0:d}".format(self.starid))
			self.target = dict(target) # Dictionary of all main target properties.
			self.target_tmag = target['tmag'] # TESS magnitude of the main target.
			self.target_pos_ra = target['ra'] # Right ascension of the main target at time of observation.
			self.target_pos_dec = target['decl'] # Declination of the main target at time of observation.
			self.target_pos_ra_J2000 = target['ra_J2000'] # Right ascension of the main target at J2000.
			self.target_pos_dec_J2000 = target['decl_J2000'] # Declination of the main target at J2000.
			cursor.execute("SELECT sector,reference_time,ticver FROM settings LIMIT 1;")
			target = cursor.fetchone()
			if target is not None:
				self._catalog_reference_time = target['reference_time']
				self.ticver = target['ticver']
			cursor.close()

		# Define the columns that have to be filled by the do_photometry method:
		self.Ntimes = len(self.lightcurve['time'])
		self.lightcurve['flux'] = Column(length=self.Ntimes, description='Flux', dtype='float64')
		self.lightcurve['flux_err'] = Column(length=self.Ntimes, description='Flux Error', dtype='float64')
		self.lightcurve['flux_background'] = Column(length=self.Ntimes, description='Background flux', dtype='float64')
		self.lightcurve['pos_centroid'] = Column(length=self.Ntimes, shape=(2,), description='Centroid position', unit='pixels', dtype='float64')
		self.lightcurve['pos_corr'] = Column(length=self.Ntimes, shape=(2,), description='Position correction', unit='pixels', dtype='float64')

		# Correct timestamps for light-travel time in FFIs:
		# http://docs.astropy.org/en/stable/time/#barycentric-and-heliocentric-light-travel-time-corrections
		if self.datasource == 'ffi':
			# Coordinates of the target as astropy SkyCoord object:
			star_coord = coord.SkyCoord(
				ra=self.target['ra'],
				dec=self.target['decl'],
				unit=units.deg,
				frame='icrs'
			)

			# Use the SPICE kernels to get accurate positions of TESS, to be used in calculating
			# the light-travel-time corrections:
			with TESS_SPICE() as knl:
				# Change the timestamps back to uncorrected JD (TDB) in the TESS frame:
				time_nocorr = np.asarray(self.lightcurve['time'] - self.lightcurve['timecorr'])

				# Use SPICE kernels to get new barycentric time correction for the stars coordinates:
				tm, tc = knl.barycorr(time_nocorr + 2457000, star_coord)
				self.lightcurve['time'] = tm - 2457000
				self.lightcurve['timecorr'] = tc

		# Init arrays that will be filled with lightcurve stuff:
		self.final_phot_mask = None # Mask indicating which pixels were used in extraction of lightcurve.
		self.final_position_mask = None # Mask indicating which pixels were used in extraction of position.
		self.additional_headers = {} # Additional headers to be included in FITS files.

		# Project target position onto the pixel plane:
		self.target_pos_column, self.target_pos_row = self.wcs.all_world2pix(self.target['ra'], self.target['decl'], 0, ra_dec_order=True)
		if self.datasource.startswith('tpf'):
			self.target_pos_column += self.pixel_offset_col
			self.target_pos_row += self.pixel_offset_row
		logger.info("Target column: %f", self.target_pos_column)
		logger.info("Target row: %f", self.target_pos_row)

		# Store the jitter at the target position:
		# TODO: TPF and FFI may end up with slightly different zero-points.
		if self.datasource.startswith('tpf'):
			self.lightcurve['pos_corr'][:] = np.column_stack((self.tpf[1].data['POS_CORR1'], self.tpf[1].data['POS_CORR2']))
		else:
			self.lightcurve['pos_corr'][:] = self.MovementKernel.jitter(self.lightcurve['time'] - self.lightcurve['timecorr'], self.target_pos_column, self.target_pos_row)

		# Init the stamp:
		self._stamp = None
		self.target_pos_column_stamp = None # Main target CCD column position in stamp.
		self.target_pos_row_stamp = None # Main target CCD row position in stamp.
		self._set_stamp()
		self._sumimage = None
		self._images_cube = None
		self._images_err_cube = None
		self._backgrounds_cube = None
		self._pixelflags_cube = None
		self._aperture = None

	#----------------------------------------------------------------------------------------------
	def __enter__(self):
		return self

	#----------------------------------------------------------------------------------------------
	def __exit__(self, *args):
		self.close()

	#----------------------------------------------------------------------------------------------
	def __del__(self):
		self.close()

	#----------------------------------------------------------------------------------------------
	def close(self):
		"""Close photometry object and close all associated open file handles."""
		if hasattr(self, 'hdf') and self.hdf:
			self.hdf.close()
		if hasattr(self, 'tpf') and self.tpf:
			self.tpf.close()

	#----------------------------------------------------------------------------------------------
	def clear_cache(self):
		"""Clear internal cache"""
		global hdf5_cache
		hdf5_cache = {}

	#----------------------------------------------------------------------------------------------
	@property
	def status(self):
		"""The status of the photometry. From :py:class:`STATUS`."""
		return self._status

	#----------------------------------------------------------------------------------------------
	def default_stamp(self):
		"""
		The default size of the stamp to use.

		The stamp will be centered on the target star position, with
		a width and height specified by this function. The stamp can
		later be resized using :py:func:`resize_stamp`.

		Returns:
			int: Number of rows
			int: Number of columns

		Note:
			This function is only used for FFIs. For postage stamps
			the default stamp is the entire available postage stamp.

		See Also:
			:py:func:`resize_stamp`
		"""
		# Decide how many pixels to use based on lookup tables as a function of Tmag:
		tmag = np.array([0.0, 0.52631579, 1.05263158, 1.57894737, 2.10526316,
			2.63157895, 3.15789474, 3.68421053, 4.21052632, 4.73684211,
			5.26315789, 5.78947368, 6.31578947, 6.84210526, 7.36842105,
			7.89473684, 8.42105263, 8.94736842, 9.47368421, 10.0, 13.0])

		height = np.array([831.98319063, 533.58494422, 344.0840884, 223.73963332,
			147.31365728, 98.77856016, 67.95585074, 48.38157414,
			35.95072974, 28.05639497, 23.043017, 19.85922009,
			17.83731732, 16.5532873, 15.73785092, 15.21999971,
			14.89113301, 14.68228285, 14.54965042, 14.46542084, 14.0])

		width = np.array([157.71602062, 125.1238281, 99.99440209, 80.61896267,
			65.6799962, 54.16166547, 45.28073365, 38.4333048,
			33.15375951, 28.05639497, 23.043017, 19.85922009,
			17.83731732, 16.5532873, 15.73785092, 15.21999971,
			14.89113301, 14.68228285, 14.54965042, 14.46542084, 14.0])

		Ncolumns = np.interp(self.target['tmag'], tmag, width)
		Nrows = np.interp(self.target['tmag'], tmag, height)

		# Round off and make sure we have minimum 15 pixels:
		Nrows = np.maximum(np.ceil(Nrows), 15)
		Ncolumns = np.maximum(np.ceil(Ncolumns), 15)
		return Nrows, Ncolumns

	#----------------------------------------------------------------------------------------------
	def resize_stamp(self, down=None, up=None, left=None, right=None, width=None, height=None):
		"""
		Resize the stamp in a given direction.

		Parameters:
			down (int, optional): Number of pixels to extend downwards.
			up (int, optional): Number of pixels to extend upwards.
			left (int, optional): Number of pixels to extend left.
			right (int, optional): Number of pixels to extend right.
			width (int, optional): Set the width of the stamp to this number of pixels.
				This takes presendence over ``left`` and ``right`` if they are also provided.
			height (int, optional): Set the height of the stamp to this number of pixels.
				This takes presendence over ``up`` and ``down`` if they are also provided.

		Returns:
			bool: `True` if the stamp could be resized, `False` otherwise.
		"""

		old_stamp = self._stamp

		self._stamp = list(self._stamp)
		if up:
			self._stamp[1] += up
		if down:
			self._stamp[0] -= down
		if left:
			self._stamp[2] -= left
		if right:
			self._stamp[3] += right
		if height:
			self._stamp[0] = int(np.round(self.target_pos_row)) - height//2
			self._stamp[1] = int(np.round(self.target_pos_row)) + height//2 + 1
		if width:
			self._stamp[2] = int(np.round(self.target_pos_column)) - width//2
			self._stamp[3] = int(np.round(self.target_pos_column)) + width//2 + 1
		self._stamp = tuple(self._stamp)

		# Set stamp and check if the stamp actually changed:
		stamp_changed = self._set_stamp(compare_stamp=old_stamp)

		# Count the number of times that we are resizing the stamp:
		if stamp_changed:
			self._details['stamp_resizes'] = self._details.get('stamp_resizes', 0) + 1

		# Return if the stamp actually changed:
		return stamp_changed

	#----------------------------------------------------------------------------------------------
	def _set_stamp(self, compare_stamp=None):
		"""
		The default size of the stamp to use.

		The stamp will be centered on the target star position, with
		a width and height specified by this function. The stamp can
		later be resized using :py:func:`resize_stamp`.

		Parameters:
			compare_stamp (tuple): Stamp to compare against whether anything changed.

		Returns:
			bool: `True` if ``compare_stamp`` is set and has changed. If ``compare_stamp``
			is not provided, always returns `True`.

		See Also:
			:py:func:`resize_stamp`

		Note:
			Stamp is zero-based counted from the TOP of the image.
		"""

		logger = logging.getLogger(__name__)

		if not self._stamp:
			if self.datasource == 'ffi':
				Nrows, Ncolumns = self.default_stamp()
				logger.info("Setting default stamp with sizes (%d,%d)", Nrows, Ncolumns)
				self._stamp = (
					int(np.round(self.target_pos_row)) - Nrows//2,
					int(np.round(self.target_pos_row)) + Nrows//2 + 1,
					int(np.round(self.target_pos_column)) - Ncolumns//2,
					int(np.round(self.target_pos_column)) + Ncolumns//2 + 1
				)
			else:
				Nrows = self._max_stamp[1] - self._max_stamp[0]
				Ncolumns = self._max_stamp[3] - self._max_stamp[2]
				logger.info("Setting default stamp with sizes (%d,%d)", Nrows, Ncolumns)
				self._stamp = self._max_stamp

		# Limit the stamp to not go outside the limits of the images:
		# TODO: We really should have a thourgh cleanup in the self._stamp, self._maxstamp and self.pixel_offset_* mess!
		self._stamp = list(self._stamp)
		if self.datasource == 'ffi':
			self._stamp[0] = int(np.maximum(self._stamp[0], self._max_stamp[0] + self.pixel_offset_row))
			self._stamp[1] = int(np.minimum(self._stamp[1], self._max_stamp[1] + self.pixel_offset_row))
			self._stamp[2] = int(np.maximum(self._stamp[2], self._max_stamp[2] + self.pixel_offset_col))
			self._stamp[3] = int(np.minimum(self._stamp[3], self._max_stamp[3] + self.pixel_offset_col))
		else:
			self._stamp[0] = int(np.maximum(self._stamp[0], self._max_stamp[0]))
			self._stamp[1] = int(np.minimum(self._stamp[1], self._max_stamp[1]))
			self._stamp[2] = int(np.maximum(self._stamp[2], self._max_stamp[2]))
			self._stamp[3] = int(np.minimum(self._stamp[3], self._max_stamp[3]))
		self._stamp = tuple(self._stamp)

		# Sanity checks:
		if self._stamp[0] > self._stamp[1] or self._stamp[2] > self._stamp[3]:
			raise ValueError("Invalid stamp selected")

		# Store the stamp in details:
		self._details['stamp'] = self._stamp

		# Check if the stamp actually changed:
		if self._stamp == compare_stamp:
			return False

		# Calculate main target position in stamp:
		self.target_pos_row_stamp = self.target_pos_row - self._stamp[0]
		self.target_pos_column_stamp = self.target_pos_column - self._stamp[2]

		# Force sum-image and catalog to be recalculated next time:
		self._sumimage = None
		self._catalog = None
		self._images_cube = None
		self._backgrounds_cube = None
		self._pixelflags_cube = None
		self._aperture = None
		return True

	#----------------------------------------------------------------------------------------------
	def get_pixel_grid(self):
		"""
		Returns mesh-grid of the pixels (1-based) in the stamp.

		Returns:
			tuple(cols, rows): Meshgrid of pixel coordinates in the current stamp.
		"""
		return np.meshgrid(
			np.arange(self._stamp[2]+1, self._stamp[3]+1, 1, dtype='int32'),
			np.arange(self._stamp[0]+1, self._stamp[1]+1, 1, dtype='int32')
		)

	#----------------------------------------------------------------------------------------------
	@property
	def stamp(self):
		"""
		Tuple indicating the stamps position within the larger image.

		Returns:
			tuple: Tuple of (row_min, row_max, col_min, col_max).
		"""
		return self._stamp

	#----------------------------------------------------------------------------------------------
	def _load_cube(self, tpf_field='FLUX', hdf_group='images', full_cube=None):
		"""
		Load data cube into memory from TPF and HDF5 files depending on datasource.
		"""
		if self.datasource == 'ffi':
			ir1 = self._stamp[0] - self.pixel_offset_row
			ir2 = self._stamp[1] - self.pixel_offset_row
			ic1 = self._stamp[2] - self.pixel_offset_col
			ic2 = self._stamp[3] - self.pixel_offset_col
			if full_cube is None:
				# We dont have an in-memory version of the full cube, so let us
				# create the cube by loading the cutouts of each image:
				cube = np.empty((ir2-ir1, ic2-ic1, self.Ntimes), dtype='float32')
				if hdf_group in self.hdf:
					for k in range(self.Ntimes):
						cube[:, :, k] = self.hdf[hdf_group + '/%04d' % k][ir1:ir2, ic1:ic2]
				else:
					cube[:, :, :] = np.NaN
			else:
				# We have an in-memory version of the full cube.
				# TODO: Will this create copy of data in memory?
				cube = full_cube[ir1:ir2, ic1:ic2, :]
		else:
			ir1 = self._stamp[0] - self._max_stamp[0]
			ir2 = self._stamp[1] - self._max_stamp[0]
			ic1 = self._stamp[2] - self._max_stamp[2]
			ic2 = self._stamp[3] - self._max_stamp[2]
			cube = np.empty((ir2-ir1, ic2-ic1, self.Ntimes), dtype='float32')
			for k in range(self.Ntimes):
				cube[:, :, k] = self.tpf['PIXELS'].data[tpf_field][k][ir1:ir2, ic1:ic2]

		return cube

	#----------------------------------------------------------------------------------------------
	@property
	def images_cube(self):
		"""
		Image cube containing all the images as a function of time.

		Returns:
			ndarray: Three dimentional array with shape ``(rows, cols, times)``, where
				``rows`` is the number of rows in the image, ``cols`` is the number
				of columns and ``times`` is the number of timestamps.

		Note:
			The images has had the large-scale background subtracted. If needed
			the backgrounds can be added again from :py:meth:`backgrounds`
			or :py:meth:`backgrounds_cube`.

		Example:

			>>> pho = BasePhotometry(starid)
			>>> print(pho.images_cube.shape)
			>>>   (10, 10, 1399)

		See Also:
			:py:meth:`images`, :py:meth:`backgrounds`, :py:meth:`backgrounds_cube`
		"""
		if self._images_cube is None:
			self._images_cube = self._load_cube(tpf_field='FLUX', hdf_group='images', full_cube=self._images_cube_full)
		return self._images_cube

	#----------------------------------------------------------------------------------------------
	@property
	def images_err_cube(self):
		"""
		Image cube containing all the uncertainty images as a function of time.

		Returns:
			ndarray: Three dimentional array with shape ``(rows, cols, times)``, where
				``rows`` is the number of rows in the image, ``cols`` is the number
				of columns and ``times`` is the number of timestamps.

		Example:

			>>> pho = BasePhotometry(starid)
			>>> print(pho.images_err_cube.shape)
			>>>   (10, 10, 1399)

		See Also:
			:py:meth:`images`, :py:meth:`backgrounds`, :py:meth:`backgrounds_cube`
		"""
		if self._images_err_cube is None:
			self._images_err_cube = self._load_cube(tpf_field='FLUX_ERR', hdf_group='images_err', full_cube=self._images_err_cube_full)
		return self._images_err_cube

	#----------------------------------------------------------------------------------------------
	@property
	def backgrounds_cube(self):
		"""
		Image cube containing all the background images as a function of time.

		Returns:
			ndarray: Three dimentional array with shape ``(rows, cols, times)``, where
				``rows`` is the number of rows in the image, ``cols`` is the number
				of columns and ``times`` is the number of timestamps.

		Example:

			>>> pho = BasePhotometry(starid)
			>>> print(pho.backgrounds_cube.shape):
			>>>   (10, 10, 1399)

		See Also:
			:py:meth:`backgrounds`, :py:meth:`images_cube`, :py:meth:`images`
		"""
		if self._backgrounds_cube is None:
			self._backgrounds_cube = self._load_cube(tpf_field='FLUX_BKG', hdf_group='backgrounds', full_cube=self._backgrounds_cube_full)
		return self._backgrounds_cube

	#----------------------------------------------------------------------------------------------
	@property
	def pixelflags_cube(self):
		"""
		Cube containing all pixel flag images as a function of time.

		Returns:
			ndarray: Three dimentional array with shape ``(rows, cols, ffi_times)``, where
				``rows`` is the number of rows in the image, ``cols`` is the number
				of columns and ``ffi_times`` is the number of timestamps in the FFIs.

		Note:
			This function will only return flags on the timestamps of the FFIs, even though
			an TPF is being processed.

		Example:

			>>> pho = BasePhotometry(starid)
			>>> print(pho.pixelflags_cube.shape):
			>>>   (10, 10, 1399)

		See Also:
			:py:meth:`pixelflags`, :py:meth:`backgrounds_cube`, :py:meth:`images_cube`.
		"""
		if self._pixelflags_cube is None:
			# We can't used the _loac_cube function here, since we always have
			# to load from the HDF5 file, even though we are running an TPF.
			if self._pixelflags_cube_full is None:
				ir1 = self._stamp[0] - self.hdf['images'].attrs.get('PIXEL_OFFSET_ROW', 0)
				ir2 = self._stamp[1] - self.hdf['images'].attrs.get('PIXEL_OFFSET_ROW', 0)
				ic1 = self._stamp[2] - self.hdf['images'].attrs.get('PIXEL_OFFSET_COLUMN', 44)
				ic2 = self._stamp[3] - self.hdf['images'].attrs.get('PIXEL_OFFSET_COLUMN', 44)

				# We dont have an in-memory version of the full cube, so let us
				# create the cube by loading the cutouts of each image:
				cube = np.empty((ir2-ir1, ic2-ic1, len(self.hdf['time'])), dtype='uint8')
				if 'pixel_flags' in self.hdf:
					for k in range(len(self.hdf['time'])):
						cube[:, :, k] = self.hdf['pixel_flags/%04d' % k][ir1:ir2, ic1:ic2]
				else:
					cube[:, :, :] = 0
			else:
				# We have an in-memory version of the full cube.
				# TODO: Will this create copy of data in memory?
				cube = self._pixelflags_cube_full[ir1:ir2, ic1:ic2, :]

			self._pixelflags_cube = cube

		return self._pixelflags_cube

	#----------------------------------------------------------------------------------------------
	@property
	def pixelflags(self):
		"""
		Iterator that will loop through the pixel flag images.

		Returns:
			iterator: Iterator which can be used to loop through the pixel flags images.

		Example:

			>>> pho = BasePhotometry(starid)
			>>> for img in pho.pixelflags:
			>>> 	print(img)

		See Also:
			:py:meth:`pixelflags_cube`, :py:meth:`images`, :py:meth:`backgrounds`
		"""
		# Yield slices from the data-cube as an iterator:
		if self.datasource == 'ffi':
			for k in range(self.Ntimes):
				yield self.pixelflags_cube[:, :, k]
		else:
			hdf_times = np.asarray(self.hdf['time']) - np.asarray(self.hdf['timecorr'])
			for k in range(self.Ntimes):
				indx = find_nearest(hdf_times, self.lightcurve['time'][k] - self.lightcurve['timecorr'][k])
				yield self.pixelflags_cube[:, :, indx]

	#----------------------------------------------------------------------------------------------
	@property
	def images(self):
		"""
		Iterator that will loop through the image stamps.

		Returns:
			iterator: Iterator which can be used to loop through the image stamps.

		Note:
			The images has had the large-scale background subtracted. If needed
			the backgrounds can be added again from :py:meth:`backgrounds`.

		Note:
			For each image, this function will actually load the necessary
			data from disk, so don't loop through it more than you absolutely
			have to to save I/O.

		Example:

			>>> pho = BasePhotometry(starid)
			>>> for img in pho.images:
			>>> 	print(img)

		See Also:
			:py:meth:`images_cube`, :py:meth:`images_err`, :py:meth:`backgrounds`
		"""
		# Yield slices from the data-cube as an iterator:
		for k in range(self.Ntimes):
			yield self.images_cube[:, :, k]

	#----------------------------------------------------------------------------------------------
	@property
	def images_err(self):
		"""
		Iterator that will loop through the uncertainty image stamps.

		Returns:
			iterator: Iterator which can be used to loop through the uncertainty image stamps.

		Example:

			>>> pho = BasePhotometry(starid)
			>>> for imgerr in pho.images_err:
			>>> 	print(imgerr)

		See Also:
			:py:meth:`images_err_cube`, :py:meth:`images`, :py:meth:`images_cube`, :py:meth:`backgrounds`
		"""
		# Yield slices from the data-cube as an iterator:
		for k in range(self.Ntimes):
			yield self.images_err_cube[:, :, k]

	#----------------------------------------------------------------------------------------------
	@property
	def backgrounds(self):
		"""
		Iterator that will loop through the background-image stamps.

		Returns:
			iterator: Iterator which can be used to loop through the background-image stamps.

		Note:
			For each image, this function will actually load the necessary
			data from disk, so don't loop through it more than you absolutely
			have to to save I/O.

		Example:

			>>> pho = BasePhotometry(starid)
			>>> for img in pho.backgrounds:
			>>> 	print(img)

		See Also:
			:py:meth:`backgrounds_cube`, :py:meth:`images`
		"""
		# Yield slices from the data-cube as an iterator:
		for k in range(self.Ntimes):
			yield self.backgrounds_cube[:, :, k]

	#----------------------------------------------------------------------------------------------
	@property
	def sumimage(self):
		"""
		Average image.

		Calculated as the mean of all good images (quality=0) as a function of time.
		For FFIs this has been pre-calculated and for postage-stamps it is calculated
		on-the-fly when needed.

		Returns:
			numpy.array: Summed image across all valid timestamps.
		"""
		if self._sumimage is None:
			if self.datasource == 'ffi':
				ir1 = self._stamp[0] - self.pixel_offset_row
				ir2 = self._stamp[1] - self.pixel_offset_row
				ic1 = self._stamp[2] - self.pixel_offset_col
				ic2 = self._stamp[3] - self.pixel_offset_col
				self._sumimage = self._sumimage_full[ir1:ir2, ic1:ic2]
			else:
				self._sumimage = np.zeros((self._stamp[1]-self._stamp[0], self._stamp[3]-self._stamp[2]), dtype='float64')
				Nimg = np.zeros_like(self._sumimage, dtype='int32')
				for k, img in enumerate(self.images):
					if TESSQualityFlags.filter(self.lightcurve['quality'][k]):
						isgood = np.isfinite(img)
						img[~isgood] = 0
						Nimg += np.asarray(isgood, dtype='int32')
						self._sumimage += img

				isgood = (Nimg > 0)
				self._sumimage[isgood] /= Nimg[isgood]
				self._sumimage[~isgood] = np.NaN

			if self.plot:
				fig, ax = plt.subplots()
				plot_image(self._sumimage, ax=ax, offset_axes=(self._stamp[2]+1, self._stamp[0]+1),
					xlabel='Pixel Column Number', ylabel='Pixel Row Number', cbar='right')
				ax.plot(self.target_pos_column + 1, self.target_pos_row + 1, 'r+')
				save_figure(os.path.join(self.plot_folder, 'sumimage'), fig=fig)
				plt.close(fig)

		return self._sumimage

	#----------------------------------------------------------------------------------------------
	@property
	def aperture(self):
		"""
		Flags for each pixel, as defined by the TESS data product manual.

		Returns:
			numpy.array: 2D array of flags for each pixel.
		"""
		if self._aperture is None:
			if self.datasource == 'ffi':
				# Make aperture image:
				cols, rows = self.get_pixel_grid()
				self._aperture = np.asarray(np.isfinite(self.sumimage), dtype='int32')

				# Add mapping onto TESS output channels:
				self._aperture[(45 <= cols) & (cols <= 556)] |= 32 # CCD output A
				self._aperture[(557 <= cols) & (cols <= 1068)] |= 64 # CCD output B
				self._aperture[(1069 <= cols) & (cols <= 1580)] |= 128 # CCD output C
				self._aperture[(1581 <= cols) & (cols <= 2092)] |= 256 # CCD output D

				# Add information about which pixels were used for background calculation:
				if 'backgrounds_pixels_used' in self.hdf:
					# Coordinates in the FFI of image:
					ir1 = self._stamp[0] - self.pixel_offset_row
					ir2 = self._stamp[1] - self.pixel_offset_row
					ic1 = self._stamp[2] - self.pixel_offset_col
					ic2 = self._stamp[3] - self.pixel_offset_col
					# Extract the subimage of which pixels were used in background:
					bpu = self.hdf['backgrounds_pixels_used'][ir1:ir2, ic1:ic2]
					self._aperture[bpu] |= 4
			else:
				# Load the aperture from the TPF:
				ir1 = self._stamp[0] - self._max_stamp[0]
				ir2 = self._stamp[1] - self._max_stamp[0]
				ic1 = self._stamp[2] - self._max_stamp[2]
				ic2 = self._stamp[3] - self._max_stamp[2]
				self._aperture = np.asarray(self.tpf['APERTURE'].data[ir1:ir2, ic1:ic2], dtype='int32')

				# Remove the flags for SPOC mask and centroids:
				self._aperture[(self._aperture & 2) != 0] -= 2
				self._aperture[(self._aperture & 8) != 0] -= 8

		return self._aperture

	#----------------------------------------------------------------------------------------------
	@property
	def catalog(self):
		"""
		Catalog of stars in the current stamp.

		The table contains the following columns:
		* ``starid``: TIC identifier.
		* ``tmag``: TESS magnitude.
		* ``ra``: Right ascension in degrees at time of observation.
		* ``dec``: Declination in degrees at time of observation.
		* ``row``: Pixel row on CCD.
		* ``column``: Pixel column on CCD.
		* ``row_stamp``: Pixel row relative to the stamp.
		* ``column_stamp``: Pixel column relative to the stamp.

		Returns:
			``astropy.table.Table``: Table with all known stars falling within the current stamp.

		Example:
			If ``pho`` is an instance of :py:class:`BasePhotometry`:

			>>> pho.catalog['tmag']
			>>> pho.catalog[('starid', 'tmag', 'row', 'column')]

		See Also:
			:py:meth:`catalog_attime`
		"""

		if not self._catalog:
			# Pixel-positions of the corners of the current stamp:
			corners = np.array([
				[self._stamp[2]-0.5, self._stamp[0]-0.5],
				[self._stamp[2]-0.5, self._stamp[1]-0.5],
				[self._stamp[3]-0.5, self._stamp[0]-0.5],
				[self._stamp[3]-0.5, self._stamp[1]-0.5]
			], dtype='float64')
			# Because the TPF world coordinate solution is relative to the stamp,
			# add the pixel offset to these:
			if self.datasource.startswith('tpf'):
				corners[:, 0] -= self.pixel_offset_col
				corners[:, 1] -= self.pixel_offset_row

			corners_radec = self.wcs.all_pix2world(corners, 0, ra_dec_order=True)

			# Select only the stars within the current stamp:
			# TODO: Change to opening in read-only mode: sqlite3.connect("file:" + self.catalog_file + "?mode=ro", uri=True). Requires Python 3.4
			with contextlib.closing(sqlite3.connect(self.catalog_file)) as conn:
				cursor = conn.cursor()
				cat = catalog_sqlite_search_footprint(cursor, corners_radec, columns='starid,ra,decl,tmag', buffer_size=5)
				cursor.close()

			if not cat:
				# Nothing was found. Return an empty table with the correct format:
				self._catalog = Table(
					names=('starid', 'ra', 'dec', 'tmag', 'column', 'row', 'column_stamp', 'row_stamp'),
					dtype=('int64', 'float64', 'float64', 'float32', 'float32', 'float32', 'float32', 'float32')
				)
			else:
				# Convert data to astropy table for further use:
				self._catalog = Table(
					rows=cat,
					names=('starid', 'ra', 'dec', 'tmag'),
					dtype=('int64', 'float64', 'float64', 'float32')
				)

				# Use the WCS to find pixel coordinates of stars in mask:
				pixel_coords = self.wcs.all_world2pix(np.column_stack((self._catalog['ra'], self._catalog['dec'])), 0, ra_dec_order=True)

				# Because the TPF world coordinate solution is relative to the stamp,
				# add the pixel offset to these:
				if self.datasource.startswith('tpf'):
					pixel_coords[:,0] += self.pixel_offset_col
					pixel_coords[:,1] += self.pixel_offset_row

				# Create columns with pixel coordinates:
				col_x = Column(data=pixel_coords[:,0], name='column', dtype='float32')
				col_y = Column(data=pixel_coords[:,1], name='row', dtype='float32')

				# Subtract the positions of the edge of the current stamp:
				pixel_coords[:,0] -= self._stamp[2]
				pixel_coords[:,1] -= self._stamp[0]

				# Add the pixel positions to the catalog table:
				col_x_stamp = Column(data=pixel_coords[:,0], name='column_stamp', dtype='float32')
				col_y_stamp = Column(data=pixel_coords[:,1], name='row_stamp', dtype='float32')

				self._catalog.add_columns([col_x, col_y, col_x_stamp, col_y_stamp])

		return self._catalog

	#----------------------------------------------------------------------------------------------
	@property
	def MovementKernel(self):
		"""
		Movement Kernel which allows calculation of positions on the focal plane as a function of time.
		Instance of :py:class:`image_motion.ImageMovementKernel`.
		"""
		if self._MovementKernel is None:
			default_movement_kernel = 'wcs' # The default kernel to use - set to 'hdf5' if we should use the one from prepare instead
			if self.datasource == 'ffi' and default_movement_kernel == 'wcs' and isinstance(self.hdf['wcs'], h5py.Group):
				self._MovementKernel = ImageMovementKernel(warpmode='wcs', wcs_ref=self.wcs)
				self._MovementKernel.load_series(self.lightcurve['time'] - self.lightcurve['timecorr'], [self.hdf['wcs'][dset][0] for dset in self.hdf['wcs']])
			elif self.datasource == 'ffi' and 'movement_kernel' in self.hdf:
				self._MovementKernel = ImageMovementKernel(warpmode=self.hdf['movement_kernel'].attrs.get('warpmode'))
				self._MovementKernel.load_series(self.lightcurve['time'] - self.lightcurve['timecorr'], self.hdf['movement_kernel'])
			elif self.datasource.startswith('tpf'):
				# Create translation kernel from the positions provided in the
				# target pixel file.
				# Load kernels from FITS file:
				kernels = np.column_stack((self.tpf[1].data['POS_CORR1'], self.tpf[1].data['POS_CORR2']))
				indx = np.isfinite(self.lightcurve['time']) & np.all(np.isfinite(kernels), axis=1)
				times = self.lightcurve['time'][indx] - self.lightcurve['timecorr'][indx]
				kernels = kernels[indx]
				# Find the timestamp closest to the reference time:
				refindx = find_nearest(times, self._catalog_reference_time)
				# Rescale kernels to the reference point:
				kernels = np.column_stack((self.tpf[1].data['POS_CORR1'][indx], self.tpf[1].data['POS_CORR2'][indx]))
				kernels[:, 0] -= kernels[refindx, 0]
				kernels[:, 1] -= kernels[refindx, 1]
				# Create kernel object:
				self._MovementKernel = ImageMovementKernel(warpmode='translation')
				self._MovementKernel.load_series(times, kernels)
			else:
				# If we reached this point, we dont have enough information to
				# define the ImageMovementKernel, so we should just return the
				# unaltered catalog:
				self._MovementKernel = ImageMovementKernel(warpmode='unchanged')

		return self._MovementKernel

	#----------------------------------------------------------------------------------------------
	def catalog_attime(self, time):
		"""
		Catalog of stars, calculated at a given time-stamp, so CCD positions are
		modified according to the measured spacecraft jitter.

		Parameters:
			time (float): Time in MJD when to calculate catalog.

		Returns:
			`astropy.table.Table`: Table with the same columns as :py:meth:`catalog`,
				but with ``column``, ``row``, ``column_stamp`` and ``row_stamp`` calculated
				at the given timestamp.

		See Also:
			:py:meth:`catalog`
		"""

		# If we didn't have enough information, just return the unchanged catalog:
		if self.MovementKernel.warpmode == 'unchanged':
			return self.catalog

		# Get the reference catalog:
		xy = np.column_stack((self.catalog['column'], self.catalog['row']))

		# Lookup the position corrections in CCD coordinates:
		jitter = self.MovementKernel.interpolate(time, xy)

		# Modify the reference catalog:
		cat = deepcopy(self.catalog)
		cat['column'] += jitter[:, 0]
		cat['row'] += jitter[:, 1]
		cat['column_stamp'] += jitter[:, 0]
		cat['row_stamp'] += jitter[:, 1]

		return cat

	#----------------------------------------------------------------------------------------------
	def delete_plots(self):
		"""
		Delete all files in :py:attr:`plot_folder`.

		If plotting is not enabled, this method does nothing and will therefore
		leave any existing files in the plot folder, should it already exists.
		"""
		logger = logging.getLogger(__name__)
		if self.plot and self.plot_folder is not None:
			for f in glob.iglob(os.path.join(self.plot_folder, '*')):
				logger.debug("Deleting plot '%s'", f)
				os.unlink(f)

	#----------------------------------------------------------------------------------------------
	def report_details(self, error=None, skip_targets=None):
		"""
		Report details of the processing back to the overlying scheduler system.

		Parameters:
			error (string): Error message the be logged with the results.
			skip_targets (list): List of starids that can be safely skipped.
		"""

		if skip_targets is not None:
			self._details['skip_targets'] = skip_targets

		if error is not None:
			if 'errors' not in self._details: self._details['errors'] = []
			self._details['errors'].append(error)

	#----------------------------------------------------------------------------------------------
	def do_photometry(self):
		"""
		Run photometry algorithm.

		This should fill the :py:attr:`lightcurve` table with all relevant parameters.

		Returns:
			The status of the photometry.

		Raises:
			NotImplementedError
		"""
		raise NotImplementedError("You have to implement the actual lightcurve extraction yourself... Sorry!")

	#----------------------------------------------------------------------------------------------
	def photometry(self, *args, **kwargs):
		"""
		Run photometry.

		Will run the :py:meth:`do_photometry` method and
		check some of the output and calculate various
		performance metrics.

		See Also:
			:py:meth:`do_photometry`
		"""

		# Run the photometry:
		self._status = self.do_photometry(*args, **kwargs)

		# Check that the status has been changed:
		if self._status == STATUS.UNKNOWN:
			raise Exception("STATUS was not set by do_photometry")

		# Calculate performance metrics if status was not an error:
		if self._status in (STATUS.OK, STATUS.WARNING):
			# Simple check that entire lightcurve is not NaN:
			if allnan(self.lightcurve['flux']):
				raise Exception("Final lightcurve is all NaNs")

			# Pick out the part of the lightcurve that has a good quality
			# and only use this subset to calculate the diagnostic metrics:
			indx_good = TESSQualityFlags.filter(self.lightcurve['quality'])
			goodlc = self.lightcurve[indx_good]

			# Calculate the mean flux level:
			self._details['mean_flux'] = nanmedian(goodlc['flux'])

			# Convert to relative flux:
			flux = (goodlc['flux'] / self._details['mean_flux']) - 1
			flux_err = np.abs(1/self._details['mean_flux']) * goodlc['flux_err']

			# Calculate noise metrics of the relative flux:
			self._details['variance'] = nanvar(flux, ddof=1)
			self._details['rms_hour'] = rms_timescale(goodlc['time'], flux, timescale=3600/86400)
			self._details['ptp'] = nanmedian(np.abs(np.diff(flux)))

			# Calculate the median centroid position in pixel coordinates:
			self._details['pos_centroid'] = nanmedian(goodlc['pos_centroid'], axis=0)

			# Calculate variability used e.g. in CBV selection of stars:
			indx = np.isfinite(goodlc['time']) & np.isfinite(flux) & np.isfinite(flux_err)
			# Do a more robust fitting with a third-order polynomial,
			# where we are catching cases where the fitting goes bad.
			# This happens in the test-data because there are so few points.
			with warnings.catch_warnings():
				warnings.filterwarnings('error', category=np.RankWarning)
				try:
					p = np.polyfit(goodlc['time'][indx], flux[indx], 3, w=1/flux_err[indx])
				except np.RankWarning:
					p = [0]

			# Calculate the variability as the standard deviation of the
			# polynomial-subtracted lightcurve devided by the median error:
			self._details['variability'] = nanstd(flux - np.polyval(p, goodlc['time'])) / nanmedian(flux_err)

			if self.final_phot_mask is not None:
				# Calculate the total number of pixels in the mask:
				self._details['mask_size'] = int(np.sum(self.final_phot_mask))

				# Measure the total flux on the edge of the stamp,
				# if the mask is touching the edge of the stamp:
				# The np.sum here should return zero on an empty array.
				edge = np.zeros_like(self.sumimage, dtype='bool')
				edge[:, (0,-1)] = True
				edge[(0,-1), 1:-1] = True
				self._details['edge_flux'] = np.nansum(self.sumimage[self.final_phot_mask & edge])

			if self.additional_headers and 'AP_CONT' in self.additional_headers:
				self._details['contamination'] = self.additional_headers['AP_CONT'][0]

		# Unpack any errors or warnings that were sent to the logger during the photometry:
		if self.message_queue:
			if not self._details.get('errors'):
				self._details['errors'] = []
			self._details['errors'] += self.message_queue
			self.message_queue.clear()

	#----------------------------------------------------------------------------------------------
	def save_lightcurve(self, output_folder=None, version=None):
		"""
		Save generated lightcurve to file.

		Parameters:
			output_folder (string, optional): Path to directory where to save lightcurve.
				If ``None`` the directory specified in the attribute ``output_folder`` is used.
			version (integer, optional): Version number to add to the FITS header and file name.
				If not set, the :py:attr:`version` is used.

		Returns:
			string: Path to the generated file.
		"""

		# Check if another output folder was provided:
		if output_folder is None:
			output_folder = self.output_folder
		if version is None:
			if self.version is None:
				raise ValueError("VERSION has not been set")
			else:
				version = self.version

		# Make sure that the directory exists:
		os.makedirs(output_folder, exist_ok=True)

		# Create sumimage before changing the self.lightcurve object:
		SumImage = self.sumimage

		# Propergate the Background Shenanigans flags into the quality flags if
		# one was detected somewhere in the final stamp in the given timestamp:
		quality = np.zeros_like(self.lightcurve['time'], dtype='int32')
		for k, flg in enumerate(self.pixelflags):
			if np.any(flg & PixelQualityFlags.BackgroundShenanigans != 0):
				quality[k] |= CorrectorQualityFlags.BackgroundShenanigans

		# Remove timestamps that have no defined time:
		# This is a problem in the Sector 1 alert data.
		indx = np.isfinite(self.lightcurve['time'])
		self.lightcurve = self.lightcurve[indx]

		# Get the current date for the files:
		now = datetime.datetime.now()

		# TODO: This really should be done in another way,
		# but for now it will work...
		if self.datasource.startswith('tpf'):
			hdr = self.tpf[0].header
		else:
			hdr = self.hdf['images'].attrs

		# Get data release number of original file:
		data_rel = hdr['DATA_REL']

		# Primary FITS header:
		hdu = fits.PrimaryHDU()
		hdu.header['NEXTEND'] = (3 + int(hasattr(self, 'halo_weightmap')), 'number of standard extensions')
		hdu.header['EXTNAME'] = ('PRIMARY', 'name of extension')
		hdu.header['ORIGIN'] = ('TASOC/Aarhus', 'institution responsible for creating this file')
		hdu.header['DATE'] = (now.strftime("%Y-%m-%d"), 'date the file was created')
		hdu.header['TELESCOP'] = ('TESS', 'telescope')
		hdu.header['INSTRUME'] = ('TESS Photometer', 'detector type')
		hdu.header['FILTER'] = ('TESS', 'Photometric bandpass filter')
		hdu.header['OBJECT'] = ("TIC {0:d}".format(self.starid), 'string version of TICID')
		hdu.header['TICID'] = (self.starid, 'unique TESS target identifier')
		hdu.header['CAMERA'] = (self.camera, 'Camera number')
		hdu.header['CCD'] = (self.ccd, 'CCD number')
		hdu.header['SECTOR'] = (self.sector, 'Observing sector')

		# Versions:
		hdu.header['PROCVER'] = (__version__, 'Version of photometry pipeline')
		hdu.header['FILEVER'] = ('1.4', 'File format version')
		hdu.header['DATA_REL'] = (data_rel, 'Data release number')
		hdu.header['VERSION'] = (version, 'Version of the processing')
		hdu.header['PHOTMET'] = (self.method, 'Photometric method used')

		# Object properties:
		if self.target['pm_ra'] is None or self.target['pm_decl'] is None:
			pmtotal = fits.card.Undefined()
		else:
			pmtotal = np.sqrt(self.target['pm_ra']**2 + self.target['pm_decl']**2)

		hdu.header['RADESYS'] = ('ICRS', 'reference frame of celestial coordinates')
		hdu.header['EQUINOX'] = (2000.0, 'equinox of celestial coordinate system')
		hdu.header['RA_OBJ'] = (self.target_pos_ra_J2000, '[deg] Right ascension')
		hdu.header['DEC_OBJ'] = (self.target_pos_dec_J2000, '[deg] Declination')
		hdu.header['PMRA'] = (fits.card.Undefined() if not self.target['pm_ra'] else self.target['pm_ra'], '[mas/yr] RA proper motion')
		hdu.header['PMDEC'] = (fits.card.Undefined() if not self.target['pm_decl'] else self.target['pm_decl'], '[mas/yr] Dec proper motion')
		hdu.header['PMTOTAL'] = (pmtotal, '[mas/yr] total proper motion')
		hdu.header['TESSMAG'] = (self.target['tmag'], '[mag] TESS magnitude')
		hdu.header['TEFF'] = (fits.card.Undefined() if not self.target['teff'] else self.target['teff'], '[K] Effective temperature')
		hdu.header['TICVER'] = (self.ticver, 'TESS Input Catalog version')

		# Cosmic ray headers:
		hdu.header['CRMITEN'] = (hdr['CRMITEN'], 'spacecraft cosmic ray mitigation enabled')
		hdu.header['CRBLKSZ'] = (hdr['CRBLKSZ'], '[exposures] s/c cosmic ray mitigation block siz')
		hdu.header['CRSPOC'] = (hdr['CRSPOC'], 'SPOC cosmic ray cleaning enabled')

		# Add K2P2 Settings to the header of the file:
		if self.additional_headers:
			for key, value in self.additional_headers.items():
				hdu.header[key] = value

		# Make binary table:
		# Define table columns:
		c1 = fits.Column(name='TIME', format='D', disp='D14.7', unit='BJD - 2457000, days', array=self.lightcurve['time'])
		c2 = fits.Column(name='TIMECORR', format='E', disp='E13.6', unit='d', array=self.lightcurve['timecorr'])
		c3 = fits.Column(name='CADENCENO', format='J', disp='I10', array=self.lightcurve['cadenceno'])
		c4 = fits.Column(name='FLUX_RAW', format='D', disp='E26.17', unit='e-/s', array=self.lightcurve['flux'])
		c5 = fits.Column(name='FLUX_RAW_ERR', format='D', disp='E26.17', unit='e-/s', array=self.lightcurve['flux_err'])
		c6 = fits.Column(name='FLUX_BKG', format='D', disp='E26.17', unit='e-/s', array=self.lightcurve['flux_background'])
		c7 = fits.Column(name='FLUX_CORR', format='D', disp='E26.17', unit='ppm', array=np.full_like(self.lightcurve['time'], np.nan))
		c8 = fits.Column(name='FLUX_CORR_ERR', format='D', disp='E26.17', unit='ppm', array=np.full_like(self.lightcurve['time'], np.nan))
		c9 = fits.Column(name='QUALITY', format='J', disp='B16.16', array=quality)
		c10 = fits.Column(name='PIXEL_QUALITY', format='J', disp='B16.16', array=self.lightcurve['quality'])
		c11 = fits.Column(name='MOM_CENTR1', format='D', disp='F10.5', unit='pixels', array=self.lightcurve['pos_centroid'][:, 0]) # column
		c12 = fits.Column(name='MOM_CENTR2', format='D', disp='F10.5', unit='pixels', array=self.lightcurve['pos_centroid'][:, 1]) # row
		c13 = fits.Column(name='POS_CORR1', format='D', disp='F14.7', unit='pixels', array=self.lightcurve['pos_corr'][:, 0]) # column
		c14 = fits.Column(name='POS_CORR2', format='D', disp='F14.7', unit='pixels', array=self.lightcurve['pos_corr'][:, 1]) # row

		tbhdu = fits.BinTableHDU.from_columns([c1, c2, c3, c4, c5, c6, c7, c8, c9, c10, c11, c12, c13, c14], name='LIGHTCURVE')

		# Add proper comments on all the table headers:
		tbhdu.header.comments['TTYPE1'] = 'column title: data time stamps'
		tbhdu.header.comments['TFORM1'] = 'column format: 64-bit floating point'
		tbhdu.header.comments['TUNIT1'] = 'column units: Barycenter corrected TESS Julian'
		tbhdu.header.comments['TDISP1'] = 'column display format'

		tbhdu.header.comments['TTYPE2'] = 'column title: barycenter - timeslice correction'
		tbhdu.header.comments['TFORM2'] = 'column format: 32-bit floating point'
		tbhdu.header.comments['TUNIT2'] = 'column units: day'
		tbhdu.header.comments['TDISP2'] = 'column display format'

		tbhdu.header.comments['TTYPE3'] = 'column title: unique cadence number'
		tbhdu.header.comments['TFORM3'] = 'column format: signed 32-bit integer'
		tbhdu.header.comments['TDISP3'] = 'column display format'

		tbhdu.header.comments['TTYPE4'] = 'column title: photometric flux'
		tbhdu.header.comments['TFORM4'] = 'column format: 64-bit floating point'
		tbhdu.header.comments['TUNIT4'] = 'column units: electrons per second'
		tbhdu.header.comments['TDISP4'] = 'column display format'

		tbhdu.header.comments['TTYPE5'] = 'column title: photometric flux error'
		tbhdu.header.comments['TFORM5'] = 'column format: 64-bit floating point'
		tbhdu.header.comments['TUNIT5'] = 'column units: electrons per second'
		tbhdu.header.comments['TDISP5'] = 'column display format'

		tbhdu.header.comments['TTYPE6'] = 'column title: photometric background flux'
		tbhdu.header.comments['TFORM6'] = 'column format: 64-bit floating point'
		tbhdu.header.comments['TUNIT6'] = 'column units: electrons per second'
		tbhdu.header.comments['TDISP6'] = 'column display format'

		tbhdu.header.comments['TTYPE7'] = 'column title: corrected photometric flux'
		tbhdu.header.comments['TFORM7'] = 'column format: 64-bit floating point'
		tbhdu.header.comments['TUNIT7'] = 'column units: rel. flux in parts-per-million'
		tbhdu.header.comments['TDISP7'] = 'column display format'

		tbhdu.header.comments['TTYPE8'] = 'column title: corrected photometric flux error'
		tbhdu.header.comments['TFORM8'] = 'column format: 64-bit floating point'
		tbhdu.header.comments['TUNIT8'] = 'column units: parts-per-million'
		tbhdu.header.comments['TDISP8'] = 'column display format'

		tbhdu.header.comments['TTYPE9'] = 'column title: photometry quality flags'
		tbhdu.header.comments['TFORM9'] = 'column format: signed 32-bit integer'
		tbhdu.header.comments['TDISP9'] = 'column display format'

		tbhdu.header.comments['TTYPE10'] = 'column title: pixel quality flags'
		tbhdu.header.comments['TFORM10'] = 'column format: signed 32-bit integer'
		tbhdu.header.comments['TDISP10'] = 'column display format'

		tbhdu.header.comments['TTYPE11'] = 'column title: moment-derived column centroid'
		tbhdu.header.comments['TFORM11'] = 'column format: 64-bit floating point'
		tbhdu.header.comments['TUNIT11'] = 'column units: pixels'
		tbhdu.header.comments['TDISP11'] = 'column display format'

		tbhdu.header.comments['TTYPE12'] = 'column title: moment-derived row centroid'
		tbhdu.header.comments['TFORM12'] = 'column format: 64-bit floating point'
		tbhdu.header.comments['TUNIT12'] = 'column units: pixels'
		tbhdu.header.comments['TDISP12'] = 'column display format'

		tbhdu.header.comments['TTYPE13'] = 'column title: column position correction'
		tbhdu.header.comments['TFORM13'] = 'column format: 64-bit floating point'
		tbhdu.header.comments['TUNIT13'] = 'column units: pixels'
		tbhdu.header.comments['TDISP13'] = 'column display format'

		tbhdu.header.comments['TTYPE14'] = 'column title: row position correction'
		tbhdu.header.comments['TFORM14'] = 'column format: 64-bit floating point'
		tbhdu.header.comments['TUNIT14'] = 'column units: pixels'
		tbhdu.header.comments['TDISP14'] = 'column display format'

		tbhdu.header.set('INHERIT', True, 'inherit the primary header', after='TFIELDS')

		# Timestamps of start and end of timeseries:
		cadence = 120 if self.datasource.startswith('tpf') else 1800
		tdel = cadence/86400
		tstart = self.lightcurve['time'][0] - tdel/2
		tstop = self.lightcurve['time'][-1] + tdel/2
		tstart_tm = Time(tstart, 2457000, format='jd', scale='tdb')
		tstop_tm = Time(tstop, 2457000, format='jd', scale='tdb')
		telapse = tstop - tstart

		frametime = 2.0
		int_time = 1.98
		readtime = 0.02
		if hdr['CRMITEN']:
			deadc = (int_time * 2/hdr['CRBLKSZ']) / frametime
		else:
			deadc = int_time / frametime

		# Headers related to time to be added to LIGHTCURVE extension:
		tbhdu.header['TIMEREF'] = ('SOLARSYSTEM', 'barycentric correction applied to times')
		tbhdu.header['TIMESYS'] = ('TDB', 'time system is Barycentric Dynamical Time (TDB)')
		tbhdu.header['BJDREFI'] = (2457000, 'integer part of BTJD reference date')
		tbhdu.header['BJDREFF'] = (0.0, 'fraction of the day in BTJD reference date')
		tbhdu.header['TIMEUNIT'] = ('d', 'time unit for TIME, TSTART and TSTOP')
		tbhdu.header['TSTART'] = (tstart, 'observation start time in BTJD')
		tbhdu.header['TSTOP'] = (tstop, 'observation stop time in BTJD')
		tbhdu.header['DATE-OBS'] = (tstart_tm.utc.isot, 'TSTART as UTC calendar date')
		tbhdu.header['DATE-END'] = (tstop_tm.utc.isot, 'TSTOP as UTC calendar date')
		tbhdu.header['MJD-BEG'] = (tstart_tm.mjd, 'observation start time in MJD')
		tbhdu.header['MJD-END'] = (tstop_tm.mjd, 'observation start time in MJD')
		tbhdu.header['TELAPSE'] = (telapse, '[d] TSTOP - TSTART')
		tbhdu.header['LIVETIME'] = (telapse*deadc, '[d] TELAPSE multiplied by DEADC')
		tbhdu.header['DEADC'] = (deadc, 'deadtime correction')
		tbhdu.header['EXPOSURE'] = (telapse*deadc, '[d] time on source')
		tbhdu.header['XPOSURE'] = (frametime*deadc*self.num_frm, '[s] Duration of exposure')
		tbhdu.header['TIMEPIXR'] = (0.5, 'bin time beginning=0 middle=0.5 end=1')
		tbhdu.header['TIMEDEL'] = (tdel, '[d] time resolution of data')
		tbhdu.header['INT_TIME'] = (int_time, '[s] photon accumulation time per frame')
		tbhdu.header['READTIME'] = (readtime, '[s] readout time per frame')
		tbhdu.header['FRAMETIM'] = (frametime, '[s] frame time (INT_TIME + READTIME)')
		tbhdu.header['NUM_FRM'] = (self.num_frm, 'number of frames per time stamp')
		tbhdu.header['NREADOUT'] = (self.n_readout, 'number of read per cadence')

		# Make aperture image:
		# TODO: Pixels used in background calculation (value=4)
		mask = self.aperture
		if self.final_phot_mask is not None:
			mask[self.final_phot_mask] |= 2
		if self.final_position_mask is not None:
			mask[self.final_position_mask] |= 8

		# Construct FITS header for image extensions:
		wcs = self.wcs[self._stamp[0]:self._stamp[1], self._stamp[2]:self._stamp[3]]
		header = wcs.to_header(relax=True)
		header.set('INHERIT', True, 'inherit the primary header', before=0) # Add inherit header

		# Create aperture image extension:
		img_aperture = fits.ImageHDU(data=mask, header=header, name='APERTURE')

		# Make sumimage image:
		img_sumimage = fits.ImageHDU(data=SumImage, header=header, name="SUMIMAGE")

		# List of the HDUs what will be put into the FITS file:
		hdus = [hdu, tbhdu, img_sumimage, img_aperture]

		# For Halo photometry, also add the weightmap to the FITS file:
		if hasattr(self, 'halo_weightmap'):
			# Create binary table to hold the list of weightmaps for halo photometry:
			c1 = fits.Column(name='CADENCENO1', format='J', array=self.halo_weightmap['initial_cadence'])
			c2 = fits.Column(name='CADENCENO2', format='J', array=self.halo_weightmap['final_cadence'])
			c3 = fits.Column(name='SAT_PIXELS', format='J', array=self.halo_weightmap['sat_pixels'])
			c4 = fits.Column(
				name='WEIGHTMAP',
				format='%dE' % np.prod(SumImage.shape),
				dim='(%d,%d)' % (SumImage.shape[1], SumImage.shape[0]),
				array=self.halo_weightmap['weightmap']
			)

			wm = fits.BinTableHDU.from_columns([c1, c2, c3, c4], header=header, name='WEIGHTMAP')

			wm.header['TTYPE1'] = ('CADENCENO1', 'column title: first cadence number')
			wm.header['TFORM1'] = ('J', 'column format: signed 32-bit integer')
			wm.header['TDISP1'] = ('I10', 'column display format')

			wm.header['TTYPE2'] = ('CADENCENO2', 'column title: last cadence number')
			wm.header['TFORM2'] = ('J', 'column format: signed 32-bit integer')
			wm.header['TDISP2'] = ('I10', 'column display format')

			wm.header['TTYPE3'] = ('SAT_PIXELS', 'column title: Saturated pixels')
			wm.header['TFORM3'] = ('J', 'column format: signed 32-bit integer')
			wm.header['TDISP3'] = ('I10', 'column display format')

			wm.header['TTYPE4'] = ('WEIGHTMAP', 'column title: Weightmap')
			wm.header.comments['TFORM4'] = 'column format: image of 32-bit floating point'
			wm.header['TDISP4'] = ('E14.7', 'column display format')
			wm.header.comments['TDIM4'] = 'column dimensions: pixel aperture array'

			# Add the new table to the list of HDUs:
			hdus.append(wm)

		# File name to save the lightcurve under:
		filename = 'tess{starid:011d}-s{sector:02d}-c{cadence:04d}-dr{datarel:02d}-v{version:02d}-tasoc_lc.fits.gz'.format(
			starid=self.starid,
			sector=self.sector,
			cadence=cadence,
			datarel=data_rel,
			version=version
		)

		# Write to file:
		filepath = os.path.join(output_folder, filename)
		with fits.HDUList(hdus) as hdulist:
			hdulist.writeto(filepath, checksum=True, overwrite=True)

		# Store the output file in the details object for future reference:
		if os.path.realpath(output_folder).startswith(os.path.realpath(self.input_folder)):
			self._details['filepath_lightcurve'] = os.path.relpath(filepath, os.path.abspath(self.input_folder)).replace('\\', '/')
		else:
			self._details['filepath_lightcurve'] = os.path.relpath(filepath, self.output_folder_base).replace('\\', '/')

		return filepath<|MERGE_RESOLUTION|>--- conflicted
+++ resolved
@@ -141,7 +141,10 @@
 		self.datasource = datasource
 		self.version = version
 
-<<<<<<< HEAD
+		# Further checks of inputs:
+		if not os.path.isdir(self.input_folder):
+			raise FileNotFoundError("Not a valid input directory: '%s'" % self.input_folder)
+
 		# Extract which photmetric method that is being used by checking the
 		# name of the class that is running:
 		self.method = {
@@ -154,13 +157,6 @@
 
 		logger.info('STARID = %d, DATASOURCE = %s, METHOD = %s',
 			self.starid, self.datasource, self.method)
-=======
-		# Further checks of inputs:
-		if not os.path.isdir(self.input_folder):
-			raise FileNotFoundError("Not a valid input directory: '%s'" % self.input_folder)
-
-		logger.info('STARID = %d, DATASOURCE = %s', self.starid, self.datasource)
->>>>>>> 3b8927e2
 
 		self._status = STATUS.UNKNOWN
 		self._details = {}
