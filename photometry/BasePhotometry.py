--- conflicted
+++ resolved
@@ -92,20 +92,11 @@
 		target_pos_row_stamp (float): Main target CCD row position in stamp.
 		wcs (:py:class:`astropy.wcs.WCS`): World Coordinate system solution.
 
-<<<<<<< HEAD
-		lightcurve (:class:`astropy.table.Table`): Table to be filled with an extracted lightcurve.
-		pixelflags (numpy.ndarray): Flags for each pixel, as defined by the TESS data product manual.
-		final_phot_mask (:class:`numpy.ndarray`): Mask indicating which pixels were used in
-			extraction of lightcurve. ``True`` if used, ``False`` otherwise.
-		final_position_mask (:class:`numpy.ndarray`): Mask indicating which pixels were used
-			in extraction of positions. ``True`` if used, ``False`` otherwise.
-=======
 		lightcurve (``astropy.table.Table`` object): Table to be filled with an extracted lightcurve.
 		final_phot_mask (numpy.ndarray): Mask indicating which pixels were used in extraction of
 			lightcurve. ``True`` if used, ``False`` otherwise.
 		final_position_mask (numpy.ndarray): Mask indicating which pixels were used in extraction
 			of positions. ``True`` if used, ``False`` otherwise.
->>>>>>> 21b0842d
 		additional_headers (dict): Additional headers to be included in FITS files.
 
 	.. codeauthor:: Rasmus Handberg <rasmush@phys.au.dk>
