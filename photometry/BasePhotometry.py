--- conflicted
+++ resolved
@@ -1251,7 +1251,6 @@
 		tbhdu.header['TTYPE9'] = ('QUALITY', 'column title: photometry quality flag')
 		tbhdu.header['TFORM9'] = ('J', 'column format: signed 32-bit integer')
 		tbhdu.header['TDISP9'] = ('B16.16', 'column display format')
-<<<<<<< HEAD
 
 		tbhdu.header['TTYPE10'] = ('MOM_CENTR1', 'column title: moment-derived column centroid')
 		tbhdu.header['TFORM10'] = ('D', 'column format: 64-bit floating point')
@@ -1263,19 +1262,6 @@
 		tbhdu.header['TUNIT11'] = ('pixel', 'column units: pixels')
 		tbhdu.header['TDISP11'] = ('F10.5', 'column display format')
 
-=======
-
-		tbhdu.header['TTYPE10'] = ('MOM_CENTR1', 'column title: moment-derived column centroid')
-		tbhdu.header['TFORM10'] = ('D', 'column format: 64-bit floating point')
-		tbhdu.header['TUNIT10'] = ('pixel', 'column units: pixels')
-		tbhdu.header['TDISP10'] = ('F10.5', 'column display format')
-
-		tbhdu.header['TTYPE11'] = ('MOM_CENTR2', 'column title: moment-derived row centroid')
-		tbhdu.header['TFORM11'] = ('D', 'column format: 64-bit floating point')
-		tbhdu.header['TUNIT11'] = ('pixel', 'column units: pixels')
-		tbhdu.header['TDISP11'] = ('F10.5', 'column display format')
-
->>>>>>> abef634a
 		tbhdu.header['TTYPE12'] = ('POS_CORR1', 'column title: column position correction')
 		tbhdu.header['TFORM12'] = ('D', 'column format: 64-bit floating point')
 		tbhdu.header['TUNIT12'] = ('pixel', 'column units: pixels')
@@ -1349,11 +1335,7 @@
 
 		# Write to file:
 		filepath = os.path.join(output_folder, filename)
-<<<<<<< HEAD
-		with fits.HDUList(hdus) as hdulist:
-=======
 		with fits.HDUList([hdu, tbhdu, img_sumimage, img_aperture]) as hdulist:
->>>>>>> abef634a
 			hdulist.writeto(filepath, checksum=True, overwrite=True)
 
 		# Store the output file in the details object for future reference:
