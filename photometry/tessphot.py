#!/usr/bin/env python
# -*- coding: utf-8 -*-
"""
.. codeauthor:: Rasmus Handberg <rasmush@phys.au.dk>
"""

import logging
import traceback
<<<<<<< HEAD
from . import STATUS, AperturePhotometry, PSFPhotometry, LinPSFPhotometry, DiffImgPhotometry
=======
from . import STATUS, AperturePhotometry, PSFPhotometry, LinPSFPhotometry, HaloPhotometry
>>>>>>> 4de4018e

#------------------------------------------------------------------------------
class _PhotErrorDummy(object):
	def __init__(self, traceback, *args, **kwargs):
		self.status = STATUS.ERROR
		self._details = {'errors': traceback} if traceback else {}

#------------------------------------------------------------------------------
def _try_photometry(PhotClass, *args, **kwargs):
	logger = logging.getLogger(__name__)
	tbcollect = []
	try:
		with PhotClass(*args, **kwargs) as pho:
			pho.photometry()

			if pho.status in (STATUS.OK, STATUS.WARNING):
				pho.save_lightcurve()

	except (KeyboardInterrupt, SystemExit):
		logger.info("Stopped by user or system")
		try:
			pho._status = STATUS.ABORT
		except:
			pass

	except:
		logger.exception("Something happened")
		tb = traceback.format_exc().strip()
		try:
			pho._status = STATUS.ERROR
			pho.report_details(error=tb)
		except:
			tbcollect.append(tb)

	try:
		return pho
	except UnboundLocalError:
		return _PhotErrorDummy(tbcollect, *args, **kwargs)

#------------------------------------------------------------------------------
def tessphot(method=None, *args, **kwargs):
	"""
	Run the photometry pipeline on a single star.

	This function will run the specified photometry or perform the dynamical
	scheme of trying simple aperture photometry, evaluating its performance
	and if nessacery try another algorithm.

	Parameters:
		method (string or None): Type of photometry to run. Can be ``'aperture'``, ``'halo'``, ``'psf'``, ``'linpsf'`` or ``None``.
		*args: Arguments passed on to the photometry class init-function.
		**kwargs: Keyword-arguments passed on to the photometry class init-function.

	Returns:
		:py:class:`photometry.BasePhotometry`: Photometry object that inherits from :py:class:`photometry.BasePhotometry`.
	"""

	logger = logging.getLogger(__name__)

	if method is None:
		pho = _try_photometry(AperturePhotometry, *args, **kwargs)

		if pho.status == STATUS.WARNING:
			logger.warning("Try something else?")
			# TODO: If too crowded:
			# pho = _try_photometry(PSFPhotometry, starid, input_folder, output_folder, datasource, plot)

	elif method == 'aperture':
		pho = _try_photometry(AperturePhotometry, *args, **kwargs)

	elif method == 'psf':
		pho = _try_photometry(PSFPhotometry, *args, **kwargs)

	elif method == 'linpsf':
		pho = _try_photometry(LinPSFPhotometry, *args, **kwargs)

<<<<<<< HEAD
	elif method == 'diffimg':
		pho = _try_photometry(DiffImgPhotometry, *args, **kwargs)
=======
	elif method == 'halo':
		pho = _try_photometry(HaloPhotometry, *args, **kwargs)
>>>>>>> 4de4018e

	else:
		raise ValueError("Invalid method: '{0}'".format(method))

	logger.info("Done")
	return pho<|MERGE_RESOLUTION|>--- conflicted
+++ resolved
@@ -6,11 +6,7 @@
 
 import logging
 import traceback
-<<<<<<< HEAD
-from . import STATUS, AperturePhotometry, PSFPhotometry, LinPSFPhotometry, DiffImgPhotometry
-=======
-from . import STATUS, AperturePhotometry, PSFPhotometry, LinPSFPhotometry, HaloPhotometry
->>>>>>> 4de4018e
+from . import STATUS, AperturePhotometry, PSFPhotometry, LinPSFPhotometry, HaloPhotometry, DiffImgPhotometry
 
 #------------------------------------------------------------------------------
 class _PhotErrorDummy(object):
@@ -87,13 +83,11 @@
 	elif method == 'linpsf':
 		pho = _try_photometry(LinPSFPhotometry, *args, **kwargs)
 
-<<<<<<< HEAD
+	elif method == 'halo':
+		pho = _try_photometry(HaloPhotometry, *args, **kwargs)
+
 	elif method == 'diffimg':
 		pho = _try_photometry(DiffImgPhotometry, *args, **kwargs)
-=======
-	elif method == 'halo':
-		pho = _try_photometry(HaloPhotometry, *args, **kwargs)
->>>>>>> 4de4018e
 
 	else:
 		raise ValueError("Invalid method: '{0}'".format(method))
