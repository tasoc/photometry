--- conflicted
+++ resolved
@@ -326,8 +326,4 @@
 
 	create_todo(sector)
 	create_catalog(sector, camera, ccd)
-<<<<<<< HEAD
-	create_hdf5(camera, ccd)
-=======
-	create_hdf5(sector, camera, ccd)
->>>>>>> 878f7138
+	create_hdf5(sector, camera, ccd)