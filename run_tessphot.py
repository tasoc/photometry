#!/usr/bin/env python
# -*- coding: utf-8 -*-
"""
Command-line utility to run TESS photometry from command-line.

Example:
	To run a random star from the TODO list:

	>>> python run_tessphot.py --random

Example:
	To run a specific star, you can provide the TIC-identifier:

<<<<<<< HEAD
	>>> python run_tessphot.py 182092046
=======
	>>> python run_tessphot.py --starid=182092046
>>>>>>> 4de4018e

Example:
	You can be very specific in the photometry methods and input to use.
	The following example runs PSF photometry on Target Pixel Files (tpf) of TIC 182092046,
	and produces plots in the output directory as well.

<<<<<<< HEAD
	>>> python run_tessphot.py --source=tpf --method=psf --plot 182092046
=======
	>>> python run_tessphot.py --source=tpf --method=psf --plot --starid=182092046
>>>>>>> 4de4018e

Note:
	run_tessphot is only meant for small tests and running single stars.
	For large scale calculation with many stars, you should use m:py:func:`mpi_scheduler`.

.. codeauthor:: Rasmus Handberg <rasmush@phys.au.dk>
"""

import os
import argparse
import logging
import functools
from timeit import default_timer
from photometry import tessphot, TaskManager

#------------------------------------------------------------------------------
if __name__ == '__main__':

	# Parse command line arguments:
	parser = argparse.ArgumentParser(description='Run TESS Photometry pipeline on single star.')
<<<<<<< HEAD
	parser.add_argument('-m', '--method', help='Photometric method to use.', default=None, choices=('aperture', 'psf', 'linpsf', 'diffimg'))
	parser.add_argument('-s', '--source', help='Data-source to load.', default='ffi', choices=('ffi', 'tpf'))
=======
	parser.add_argument('-m', '--method', help='Photometric method to use.', default=None, choices=('aperture', 'psf', 'linpsf', 'halo'))
	parser.add_argument('-s', '--source', help='Data-source to load.', default=None, choices=('ffi', 'tpf'))
>>>>>>> 4de4018e
	parser.add_argument('-d', '--debug', help='Print debug messages.', action='store_true')
	parser.add_argument('-q', '--quiet', help='Only report warnings and errors.', action='store_true')
	parser.add_argument('-o', '--overwrite', help='Overwrite existing results.', action='store_true')
	parser.add_argument('-p', '--plot', help='Save plots when running.', action='store_true')
	parser.add_argument('-r', '--random', help='Run on random target from TODO-list.', action='store_true')
	parser.add_argument('-t', '--test', help='Use test data and ignore TESSPHOT_INPUT environment variable.', action='store_true')
	parser.add_argument('--all', help='Run all stars, one by one. Please consider using the MPI program instead.', action='store_true')
	parser.add_argument('--starid', type=int, help='TIC identifier of target.', nargs='?', default=None)
	parser.add_argument('-v', '--version', type=int, help='Data release number to store in output files.', nargs='?', default=None)
	parser.add_argument('input_folder', type=str, help='Directory to create catalog files in.', nargs='?', default=None)
	args = parser.parse_args()

	# Make sure at least one setting is given:
	if not args.all and args.starid is None and not args.random:
		parser.error("Please select either a specific STARID or RANDOM.")

	# Set logging level:
	logging_level = logging.INFO
	if args.quiet:
		logging_level = logging.WARNING
	elif args.debug:
		logging_level = logging.DEBUG

	# Setup logging:
	formatter = logging.Formatter('%(asctime)s - %(levelname)s - %(message)s')
	console = logging.StreamHandler()
	console.setFormatter(formatter)
	logger = logging.getLogger(__name__)
	logger.addHandler(console)
	logger.setLevel(logging_level)
	logger_parent = logging.getLogger('photometry')
	logger_parent.addHandler(console)
	logger_parent.setLevel(logging_level)

	# Get input and output folder from environment variables:
	test_folder = os.path.abspath(os.path.join(os.path.dirname(__file__), 'tests', 'input'))
	if args.test:
		input_folder = test_folder
	elif args.input_folder:
		input_folder = args.input_folder
	else:
		input_folder = os.environ.get('TESSPHOT_INPUT', test_folder)

	output_folder = os.environ.get('TESSPHOT_OUTPUT', os.path.join(input_folder, 'lightcurves'))

	logger.info("Loading input data from '%s'", input_folder)
	logger.info("Putting output data in '%s'", output_folder)

	# Create partial function of tessphot, setting the common keywords:
	f = functools.partial(tessphot, input_folder=input_folder, output_folder=output_folder, plot=args.plot, version=args.version)

	# Run the program:
<<<<<<< HEAD
	with TaskManager(input_folder) as tm:
		if args.starid is not None:
			task = tm.get_task(starid=args.starid)
			if args.method: task['method'] = args.method
			if args.source: task['datasource'] = args.source
		elif args.random:
			task = tm.get_random_task()

		del task['priority']
		pho = f(**task)

	# Write out the results?
	if not args.quiet:
		print("=======================")
		print("STATUS: {0}".format(pho.status.name))
=======
	with TaskManager(input_folder, overwrite=args.overwrite) as tm:
		while True:
			if args.all and args.random:
				task = tm.get_random_task()
				if task is None: break
				if args.method: task['method'] = args.method
				if args.source: task['datasource'] = args.source
			elif args.all:
				task = tm.get_task()
				if task is None: break
				if args.method: task['method'] = args.method
				if args.source: task['datasource'] = args.source
			elif args.starid is not None:
				task = tm.get_task(starid=args.starid)
				if task is None: parser.error("The STARID '%d' was not found in TODOLIST." % args.starid)
				if args.method: task['method'] = args.method
				if args.source: task['datasource'] = args.source
			elif args.random:
				task = tm.get_random_task()

			result = task.copy()
			del task['priority'], task['tmag']

			t1 = default_timer()
			pho = f(**task)
			t2 = default_timer()

			# Construct result message:
			result.update({
				'status': pho.status,
				'time': t2 - t1,
				'details': pho._details
			})
			tm.save_result(result)

			if not args.all:
				break
>>>>>>> 4de4018e
<|MERGE_RESOLUTION|>--- conflicted
+++ resolved
@@ -11,22 +11,14 @@
 Example:
 	To run a specific star, you can provide the TIC-identifier:
 
-<<<<<<< HEAD
-	>>> python run_tessphot.py 182092046
-=======
 	>>> python run_tessphot.py --starid=182092046
->>>>>>> 4de4018e
 
 Example:
 	You can be very specific in the photometry methods and input to use.
 	The following example runs PSF photometry on Target Pixel Files (tpf) of TIC 182092046,
 	and produces plots in the output directory as well.
 
-<<<<<<< HEAD
-	>>> python run_tessphot.py --source=tpf --method=psf --plot 182092046
-=======
 	>>> python run_tessphot.py --source=tpf --method=psf --plot --starid=182092046
->>>>>>> 4de4018e
 
 Note:
 	run_tessphot is only meant for small tests and running single stars.
@@ -47,13 +39,8 @@
 
 	# Parse command line arguments:
 	parser = argparse.ArgumentParser(description='Run TESS Photometry pipeline on single star.')
-<<<<<<< HEAD
-	parser.add_argument('-m', '--method', help='Photometric method to use.', default=None, choices=('aperture', 'psf', 'linpsf', 'diffimg'))
-	parser.add_argument('-s', '--source', help='Data-source to load.', default='ffi', choices=('ffi', 'tpf'))
-=======
 	parser.add_argument('-m', '--method', help='Photometric method to use.', default=None, choices=('aperture', 'psf', 'linpsf', 'halo'))
 	parser.add_argument('-s', '--source', help='Data-source to load.', default=None, choices=('ffi', 'tpf'))
->>>>>>> 4de4018e
 	parser.add_argument('-d', '--debug', help='Print debug messages.', action='store_true')
 	parser.add_argument('-q', '--quiet', help='Only report warnings and errors.', action='store_true')
 	parser.add_argument('-o', '--overwrite', help='Overwrite existing results.', action='store_true')
@@ -106,23 +93,6 @@
 	f = functools.partial(tessphot, input_folder=input_folder, output_folder=output_folder, plot=args.plot, version=args.version)
 
 	# Run the program:
-<<<<<<< HEAD
-	with TaskManager(input_folder) as tm:
-		if args.starid is not None:
-			task = tm.get_task(starid=args.starid)
-			if args.method: task['method'] = args.method
-			if args.source: task['datasource'] = args.source
-		elif args.random:
-			task = tm.get_random_task()
-
-		del task['priority']
-		pho = f(**task)
-
-	# Write out the results?
-	if not args.quiet:
-		print("=======================")
-		print("STATUS: {0}".format(pho.status.name))
-=======
 	with TaskManager(input_folder, overwrite=args.overwrite) as tm:
 		while True:
 			if args.all and args.random:
@@ -159,5 +129,4 @@
 			tm.save_result(result)
 
 			if not args.all:
-				break
->>>>>>> 4de4018e
+				break