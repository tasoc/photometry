--- conflicted
+++ resolved
@@ -73,11 +73,8 @@
 			assert hdf['pixel_flags/' + dset].shape == img_size, "PIXEL_FLAGS dset=" + dset + " does not have the correct size"
 
 		# Check headers:
-<<<<<<< HEAD
 		timestamps = np.asarray(hdf['time']) - np.asarray(hdf['timecorr'])
 
-=======
->>>>>>> 48f02ed1
 		if sector is not None:
 			assert hdf['images'].attrs['SECTOR'] == sector
 		if camera is not None:
@@ -85,11 +82,8 @@
 		if ccd is not None:
 			assert hdf['images'].attrs['CCD'] == ccd
 
-<<<<<<< HEAD
 		assert int(hdf['images'].attrs['CADENCE']) == np.round(86400*np.median(np.diff(timestamps)))
 
-=======
->>>>>>> 48f02ed1
 #--------------------------------------------------------------------------------------------------
 def test_prepare_photometry(SHARED_INPUT_DIR):
 
@@ -116,10 +110,7 @@
 	assert not os.path.exists(hdf5file), "HDF5 file was not removed correctly"
 
 	out, err, exitcode = capture_cli('run_prepare_photometry.py', params=[
-<<<<<<< HEAD
 		'--sector=1',
-=======
->>>>>>> 48f02ed1
 		'--camera=3',
 		'--ccd=2',
 		PRIVATE_INPUT_DIR
